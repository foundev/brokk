package io.github.jbellis.brokk.gui;

import dev.langchain4j.data.message.ChatMessage;
import dev.langchain4j.data.message.ChatMessageType;
import io.github.jbellis.brokk.*;
import io.github.jbellis.brokk.analyzer.ExternalFile;
import io.github.jbellis.brokk.analyzer.ProjectFile;
import io.github.jbellis.brokk.context.Context;
import io.github.jbellis.brokk.context.ContextFragment;
import io.github.jbellis.brokk.git.GitRepo;
import io.github.jbellis.brokk.gui.dialogs.PreviewImagePanel;
import io.github.jbellis.brokk.gui.dialogs.PreviewTextPanel;
import io.github.jbellis.brokk.gui.mop.MarkdownOutputPanel;
import io.github.jbellis.brokk.gui.search.MarkdownPanelSearchCallback;
import io.github.jbellis.brokk.gui.search.SearchBarPanel;
import org.apache.logging.log4j.LogManager;
import org.apache.logging.log4j.Logger;
import org.jetbrains.annotations.Nullable;

import javax.swing.*;
import javax.swing.border.EmptyBorder;
import java.awt.*;
import java.awt.event.*;
import java.io.IOException;
import java.lang.reflect.InvocationTargetException;
import java.nio.file.Files;
import java.util.ArrayList;
import java.util.List;
import java.util.Optional;
import java.util.concurrent.CompletableFuture;
import java.util.concurrent.ExecutionException;


public class Chrome implements AutoCloseable, IConsoleIO, IContextManager.ContextListener {
    private static final Logger logger = LogManager.getLogger(Chrome.class);

    // Used as the default text for the background tasks label
    private final String BGTASK_EMPTY = "No background tasks";

    // is a setContext updating the MOP?
    private boolean skipNextUpdateOutputPanelOnContextChange = false;

    /**
     * Gets whether updates to the output panel are skipped on context changes.
     * @return true if updates are skipped, false otherwise
     */
    public boolean isSkipNextUpdateOutputPanelOnContextChange() {
        return skipNextUpdateOutputPanelOnContextChange;
    }

    /**
     * Sets whether updates to the output panel should be skipped on context changes.
     * @param skipNextUpdateOutputPanelOnContextChange true to skip updates, false otherwise
     */
    public void setSkipNextUpdateOutputPanelOnContextChange(boolean skipNextUpdateOutputPanelOnContextChange) {
        this.skipNextUpdateOutputPanelOnContextChange = skipNextUpdateOutputPanelOnContextChange;
    }

    // Dependencies:
    final ContextManager contextManager;
    private Context activeContext; // Track the currently displayed context

    // Global Undo/Redo Actions
    private final GlobalUndoAction globalUndoAction;
    private final GlobalRedoAction globalRedoAction;
    // Global Copy/Paste Actions
    private final GlobalCopyAction globalCopyAction;
    private final GlobalPasteAction globalPasteAction;
    // necessary for undo/redo because clicking on menubar takes focus from whatever had it
    private Component lastRelevantFocusOwner = null;

    // Swing components:
    final JFrame frame;
    private JLabel backgroundStatusLabel;
    private Dimension backgroundLabelPreferredSize;
    private JPanel bottomPanel;

    private JSplitPane topSplitPane;
    private JSplitPane verticalSplitPane;
    private JSplitPane contextGitSplitPane;
    private HistoryOutputPanel historyOutputPanel;

    // Panels:
    private final WorkspacePanel workspacePanel;
    @Nullable
    private final GitPanel gitPanel; // Null when no git repo is present

    // Command input panel is now encapsulated in InstructionsPanel.
    private InstructionsPanel instructionsPanel;

    /**
     * Default constructor sets up the UI.
     */
    public Chrome(ContextManager contextManager) {
        assert contextManager != null;
        this.contextManager = contextManager;

        // 2) Build main window
        frame = newFrame("Brokk: Code Intelligence for AI");
        frame.setDefaultCloseOperation(JFrame.DISPOSE_ON_CLOSE);
        frame.setSize(800, 1200);  // Taller than wide
        frame.setLayout(new BorderLayout());

        // 3) Main panel (top area + bottom area)
        frame.add(buildMainPanel(), BorderLayout.CENTER); // instructionsPanel is created here

        // Initialize global undo/redo actions now that instructionsPanel is available
        // contextManager is also available (passed in constructor)
        // contextPanel and historyOutputPanel will be null until onComplete
        this.globalUndoAction = new GlobalUndoAction("Undo");
        this.globalRedoAction = new GlobalRedoAction("Redo");
        this.globalCopyAction = new GlobalCopyAction("Copy");
        this.globalPasteAction = new GlobalPasteAction("Paste");

        loadWindowSizeAndPosition();
        // Load saved theme, window size, and position
        frame.setTitle("Brokk: " + getProject().getRoot());

        // If the project uses Git, put the context panel and the Git panel in a split pane
        if (getProject().hasGit()) {
            contextGitSplitPane = new JSplitPane(JSplitPane.VERTICAL_SPLIT);
            contextGitSplitPane.setResizeWeight(0.7); // 70% for context panel

            workspacePanel = new WorkspacePanel(this, contextManager);
            contextGitSplitPane.setTopComponent(workspacePanel);

            gitPanel = new GitPanel(this, contextManager);
            contextGitSplitPane.setBottomComponent(gitPanel);

            bottomPanel.add(contextGitSplitPane, BorderLayout.CENTER);
            gitPanel.updateRepo();
        } else {
            // No Git => only a context panel in the center
            gitPanel = null;
            workspacePanel = new WorkspacePanel(this, contextManager);
            bottomPanel.add(workspacePanel, BorderLayout.CENTER);
        }

        initializeThemeManager();

        // Force layout update for the bottom panel
        bottomPanel.revalidate();
        bottomPanel.repaint();

        // Set initial enabled state for global actions after all components are ready
        this.globalUndoAction.updateEnabledState();
        this.globalRedoAction.updateEnabledState();
        this.globalCopyAction.updateEnabledState();
        this.globalPasteAction.updateEnabledState();

        // Listen for focus changes to update action states and track relevant focus
        KeyboardFocusManager.getCurrentKeyboardFocusManager().addPropertyChangeListener("focusOwner", evt -> {
            Component newFocusOwner = (Component) evt.getNewValue();
            // Update lastRelevantFocusOwner only if the new focus owner is one of our primary targets
            if (newFocusOwner != null && instructionsPanel != null && historyOutputPanel.getLlmStreamArea() != null && historyOutputPanel.getHistoryTable() != null) {
                if (newFocusOwner == instructionsPanel.getInstructionsArea()
                        || SwingUtilities.isDescendingFrom(newFocusOwner, workspacePanel)
                        || SwingUtilities.isDescendingFrom(newFocusOwner, historyOutputPanel.getHistoryTable())
                        || SwingUtilities.isDescendingFrom(newFocusOwner, historyOutputPanel.getLlmStreamArea())) // Check for LLM area
                {
                    this.lastRelevantFocusOwner = newFocusOwner;
                }
                // else: lastRelevantFocusOwner remains unchanged if focus moves to a menu or irrelevant component
            }

            globalUndoAction.updateEnabledState();
            globalRedoAction.updateEnabledState();
            globalCopyAction.updateEnabledState();
            globalPasteAction.updateEnabledState();
        });

        // Listen for context changes (Chrome already implements IContextManager.ContextListener)
        contextManager.addContextListener(this);

        // Build menu (now that everything else is ready)
        frame.setJMenuBar(MenuBar.buildMenuBar(this));

        // Register global keyboard shortcuts now that actions are fully initialized
        registerGlobalKeyboardShortcuts();

        // Show the window
        frame.setVisible(true);
        frame.validate();
        frame.repaint();

        // Possibly check if .gitignore is set
        if (getProject().hasGit()) {
            contextManager.submitBackgroundTask("Checking .gitignore", () -> {
                if (!getProject().isGitIgnoreSet()) {
                    SwingUtilities.invokeLater(() -> {
                        int result = JOptionPane.showConfirmDialog(
                                frame,
                                "Update .gitignore and add .brokk project files to git?",
                                "Git Configuration",
                                JOptionPane.YES_NO_OPTION,
                                JOptionPane.QUESTION_MESSAGE
                        );
                        if (result == JOptionPane.YES_OPTION) {
                            setupGitIgnore();
                        }
                    });
                }
                return null;
            });
        }
    }

    public Project getProject() {
        return contextManager.getProject();
    }

    /**
     * Sets up .gitignore entries and adds .brokk project files to git
     */
    private void setupGitIgnore() {
        assert gitPanel != null;
        contextManager.submitBackgroundTask("Updating .gitignore", () -> {
            try {
                var gitRepo = (GitRepo) getProject().getRepo();
                var projectRoot = getProject().getRoot();

                // Update .gitignore
                var gitignorePath = gitRepo.getGitTopLevel().resolve(".gitignore");
                String content = "";

                if (Files.exists(gitignorePath)) {
                    content = Files.readString(gitignorePath);
                    if (!content.endsWith("\n")) {
                        content += "\n";
                    }
                }

                // Add entries to .gitignore if they don't exist
                if (!content.contains(".brokk/**") && !content.contains(".brokk/")) {
                    content += "\n### BROKK'S CONFIGURATION ###\n";
                    content += ".brokk/**\n";
                    content += "!.brokk/style.md\n";
                    content += "!.brokk/project.properties\n";

                    Files.writeString(gitignorePath, content);
                    systemOutput("Updated .gitignore with .brokk entries");

                    // Add .gitignore to git if it's not already in the index
                    gitRepo.add(gitignorePath);
                }

                // Create .brokk directory if it doesn't exist
                var brokkDir = projectRoot.resolve(".brokk");
                Files.createDirectories(brokkDir);

                // Add specific files to git
                var styleMdPath = brokkDir.resolve("style.md");
                var projectPropsPath = brokkDir.resolve("project.properties");

                // Create files if they don't exist (empty files)
                if (!Files.exists(styleMdPath)) {
                    Files.writeString(styleMdPath, "# Style Guide\n");
                }
                if (!Files.exists(projectPropsPath)) {
                    Files.writeString(projectPropsPath, "# Brokk project configuration\n");
                }

                // Add files to git
                var filesToAdd = new ArrayList<ProjectFile>();
                filesToAdd.add(new ProjectFile(projectRoot, ".brokk/style.md"));
                filesToAdd.add(new ProjectFile(projectRoot, ".brokk/project.properties"));

                gitRepo.add(filesToAdd);
                systemOutput("Added .brokk project files to git");

                // Update commit message
                gitPanel.setCommitMessageText("Update for Brokk project files");
                updateCommitPanel();
            } catch (Exception e) {
                toolError("Error setting up git ignore: " + e.getMessage());
            }
        });
    }

    private void initializeThemeManager() {
        assert getProject() != null;

        logger.trace("Initializing theme manager");
        // JMHighlightPainter.initializePainters(); // Removed: Painters are now created dynamically with theme colors
        // Initialize theme manager now that all components are created
        // and contextManager should be properly set
        themeManager = new GuiTheme(frame, historyOutputPanel.getLlmScrollPane(), this);

        // Apply current theme based on project settings
        String currentTheme = Project.getTheme();
        logger.trace("Applying theme from project settings: {}", currentTheme);
        boolean isDark = GuiTheme.THEME_DARK.equalsIgnoreCase(currentTheme);
        switchTheme(isDark);
    }

    /**
     * Build the main panel that includes:
     * - InstructionsPanel
     * - HistoryOutputPane
     * - the bottom area (context/git panel + status label)
     */
    private JPanel buildMainPanel() {
        var panel = new JPanel(new BorderLayout());

        var contentPanel = new JPanel(new GridBagLayout());
        var gbc = new GridBagConstraints();
        gbc.fill = GridBagConstraints.BOTH;
        gbc.weightx = 1.0;
        gbc.gridx = 0;
        gbc.insets = new Insets(2, 2, 2, 2);

        // Top Area: Instructions + History/Output
        instructionsPanel = new InstructionsPanel(this);
        instructionsPanel.appendSystemOutput("Opening project at " + getProject().getRoot());
        historyOutputPanel = new HistoryOutputPanel(this, contextManager);

        topSplitPane = new JSplitPane(JSplitPane.HORIZONTAL_SPLIT);
        topSplitPane.setResizeWeight(0.4); // Instructions panel gets less space initially
        topSplitPane.setTopComponent(instructionsPanel);
        topSplitPane.setBottomComponent(historyOutputPanel);

        // Bottom Area: Context/Git + Status
        bottomPanel = new JPanel(new BorderLayout());
        // Status label at the very bottom
        var statusLabel = buildBackgroundStatusLabel();
        bottomPanel.add(statusLabel, BorderLayout.SOUTH);
        // Center of bottomPanel will be filled in onComplete based on git presence

        // Main Vertical Split: Top Area / Bottom Area
        verticalSplitPane = new JSplitPane(JSplitPane.VERTICAL_SPLIT);
        verticalSplitPane.setResizeWeight(0.3); // Give top area (instructions/history) 30% initially
        verticalSplitPane.setTopComponent(topSplitPane);
        verticalSplitPane.setBottomComponent(bottomPanel);

        gbc.weighty = 1.0;
        gbc.gridy = 0;
        contentPanel.add(verticalSplitPane, gbc);

        panel.add(contentPanel, BorderLayout.CENTER);
        return panel;
    }


    /**
     * Lightweight method to preview a context without updating history
     * Only updates the LLM text area and context panel display
     */
    public void setContext(Context ctx) {
        assert ctx != null;

        logger.debug("Loading context.  active={}, new={}", activeContext == null ? "null" : activeContext.getId(), ctx.getId());
        // If skipUpdateOutputPanelOnContextChange is true it is not updating the MOP => end of runSessions should not scroll MOP away 

        final boolean updateOutput = ((activeContext == null || activeContext.getId() != ctx.getId()) && !isSkipNextUpdateOutputPanelOnContextChange());
        setSkipNextUpdateOutputPanelOnContextChange(false);
        activeContext = ctx;

        SwingUtilities.invokeLater(() -> {
            workspacePanel.populateContextTable(ctx);
            // Determine if the current context (ctx) is the latest one in the history
            boolean isEditable = false;
            Context latestContext = contextManager.getContextHistory().topContext();
            if (latestContext != null) {
                isEditable = ctx.equals(latestContext);
            } else if (ctx.getId() == 1) { 
                // If context history is somehow uninitialized but we are setting the initial welcome context (ID 1),
                // consider it editable. This is a fallback.
                isEditable = true; 
            }
            // workspacePanel is a final field initialized in the constructor, so it won't be null here.
            workspacePanel.setWorkspaceEditable(isEditable);
            if (updateOutput) {
                if (ctx.getParsedOutput() != null) {
                    historyOutputPanel.setLlmOutputAndCompact(ctx.getParsedOutput(), true);
                } else {
                    historyOutputPanel.clearLlmOutput();
                }
            }
            updateCaptureButtons();
        });
    }

    // Theme manager and constants
    GuiTheme themeManager;

    public void switchTheme(boolean isDark) {
        themeManager.applyTheme(isDark);
    }

    @Override
    public String getLlmOutputText() {
        return SwingUtil.runOnEdt(() -> historyOutputPanel.getLlmOutputText(), null);
    }

    @Override
    public List<ChatMessage> getLlmRawMessages() {
        // this can get interrupted at the end of a Code or Ask action, but we don't want to just throw InterruptedException
        // because at this point we're basically done with the action and all that's left is reporting the result. So if we're
        // unlucky enough to be interrupted at exactly the wrong time, we retry instead.
        if (SwingUtilities.isEventDispatchThread()) {
            return historyOutputPanel.getLlmRawMessages();
        }

        while (true) {
            try {
                final CompletableFuture<List<ChatMessage>> future = new CompletableFuture<>();
                SwingUtilities.invokeAndWait(() -> future.complete(historyOutputPanel.getLlmRawMessages()));
                return future.get();
            } catch (InterruptedException e) {
                // retry
            } catch (ExecutionException | InvocationTargetException e) {
                toolErrorRaw("Error retrieving LLM messages");
                return List.of();
            }
        }
    }

    private JComponent buildBackgroundStatusLabel() {
        backgroundStatusLabel = new JLabel(BGTASK_EMPTY);
        backgroundStatusLabel.setBorder(new EmptyBorder(2, 5, 2, 5));
        backgroundLabelPreferredSize = backgroundStatusLabel.getPreferredSize();
        return backgroundStatusLabel;
    }

    /**
     * Retrieves the current text from the command input.
     */
    public String getInputText() {
        return instructionsPanel.getInstructions();
    }

    public void disableActionButtons() {
        instructionsPanel.disableButtons();
        if (gitPanel != null) {
            gitPanel.getCommitTab().disableButtons();
        }
    }

    public void enableActionButtons() {
        instructionsPanel.enableButtons();
        if (gitPanel != null) {
            gitPanel.getCommitTab().enableButtons();
        }
    }

    public void updateCommitPanel() {
        if (gitPanel != null) {
            gitPanel.updateCommitPanel();
        }
    }

    public void updateGitRepo() {
        if (gitPanel != null) {
            gitPanel.updateRepo();
        }
    }

    private void registerGlobalKeyboardShortcuts() {
        var rootPane = frame.getRootPane();

        // Cmd/Ctrl+Z => undo
        var undoKeyStroke = KeyStroke.getKeyStroke(KeyEvent.VK_Z, Toolkit.getDefaultToolkit().getMenuShortcutKeyMaskEx());
        rootPane.getInputMap(JComponent.WHEN_IN_FOCUSED_WINDOW).put(undoKeyStroke, "globalUndo");
        rootPane.getActionMap().put("globalUndo", globalUndoAction);

        // Cmd/Ctrl+Shift+Z (or Cmd/Ctrl+Y) => redo
        var redoKeyStroke = KeyStroke.getKeyStroke(KeyEvent.VK_Z,
                                                   Toolkit.getDefaultToolkit().getMenuShortcutKeyMaskEx() | InputEvent.SHIFT_DOWN_MASK);
        // For Windows/Linux, Ctrl+Y is also common for redo
        var redoYKeyStroke = KeyStroke.getKeyStroke(KeyEvent.VK_Y, Toolkit.getDefaultToolkit().getMenuShortcutKeyMaskEx());

        rootPane.getInputMap(JComponent.WHEN_IN_FOCUSED_WINDOW).put(redoKeyStroke, "globalRedo");
        rootPane.getInputMap(JComponent.WHEN_IN_FOCUSED_WINDOW).put(redoYKeyStroke, "globalRedo");
        rootPane.getActionMap().put("globalRedo", globalRedoAction);

        // Cmd/Ctrl+C => global copy
        var copyKeyStroke = KeyStroke.getKeyStroke(KeyEvent.VK_C, Toolkit.getDefaultToolkit().getMenuShortcutKeyMaskEx());
        rootPane.getInputMap(JComponent.WHEN_IN_FOCUSED_WINDOW).put(copyKeyStroke, "globalCopy");
        rootPane.getActionMap().put("globalCopy", globalCopyAction);

        // Cmd/Ctrl+V => global paste
        var pasteKeyStroke = KeyStroke.getKeyStroke(KeyEvent.VK_V, Toolkit.getDefaultToolkit().getMenuShortcutKeyMaskEx());
        rootPane.getInputMap(JComponent.WHEN_IN_FOCUSED_WINDOW).put(pasteKeyStroke, "globalPaste");
        rootPane.getActionMap().put("globalPaste", globalPasteAction);
    }

    @Override
    public void actionOutput(String msg) {
        SwingUtilities.invokeLater(() -> {
            instructionsPanel.setCommandResultText(msg);
            logger.info(msg);
        });
    }

    @Override
    public void actionComplete() {
        SwingUtilities.invokeLater(() -> instructionsPanel.clearCommandResultText());
    }

    @Override
    public void toolErrorRaw(String msg) {
        logger.warn(msg);
        SwingUtilities.invokeLater(() -> instructionsPanel.appendSystemOutput(msg));
    }

    @Override
    public void llmOutput(String token, ChatMessageType type) {
        // TODO: use messageSubType later on
        SwingUtilities.invokeLater(() -> historyOutputPanel.appendLlmOutput(token, type));
    }

    @Override
    public void setLlmOutput(ContextFragment.TaskFragment newOutput) {
        SwingUtilities.invokeLater(() -> historyOutputPanel.setLlmOutput(newOutput));
    }

    @Override
    public void systemOutput(String message) {
        logger.debug(message);
        SwingUtilities.invokeLater(() -> instructionsPanel.appendSystemOutput(message));
    }

    @Override
    public void backgroundOutput(String message) {
        backgroundOutput(message, null);
    }

    @Override
    public void backgroundOutput(String message, String tooltip) {
        SwingUtilities.invokeLater(() -> {
            if (message == null || message.isEmpty()) {
                backgroundStatusLabel.setText(BGTASK_EMPTY);
                backgroundStatusLabel.setToolTipText(null);
            } else {
                backgroundStatusLabel.setText(message);
                backgroundStatusLabel.setToolTipText(tooltip);
            }
            backgroundStatusLabel.setPreferredSize(backgroundLabelPreferredSize);
        });
    }

    @Override
    public void close() {
        logger.info("Closing Chrome UI");
        if (contextManager != null) {
            contextManager.close();
        }
        if (frame != null) {
            frame.dispose();
        }
    }

    @Override
    public void contextChanged(Context newCtx) {
        SwingUtilities.invokeLater(() -> {
            // This method is called by ContextManager when its history might have changed
            // (e.g., after an undo/redo operation affecting context or any pushContext).
            // We need to ensure the global action states are updated even if focus didn't change.
            if (globalUndoAction != null) globalUndoAction.updateEnabledState();
            if (globalRedoAction != null) globalRedoAction.updateEnabledState();
            if (globalCopyAction != null) globalCopyAction.updateEnabledState();
            if (globalPasteAction != null) globalPasteAction.updateEnabledState();

            // Also update HistoryOutputPanel's local buttons
            historyOutputPanel.updateUndoRedoButtonStates();
            setContext(newCtx); // Handles contextPanel update and historyOutputPanel.resetLlmOutput
            updateContextHistoryTable(newCtx); // Handles historyOutputPanel.updateHistoryTable
        });
    }

    /**
     * Creates a searchable content panel with a MarkdownOutputPanel and integrated search bar.
     * This is shared functionality used by both preview windows and detached output windows.
     *
     * @param markdownPanels List of MarkdownOutputPanel instances to make searchable
     * @param showNavigation Whether to show navigation buttons and result counter
     * @return A JPanel containing the search bar and content
     */
    public static JPanel createSearchableContentPanel(List<MarkdownOutputPanel> markdownPanels, boolean showNavigation) {
        if (markdownPanels.isEmpty()) {
            return new JPanel(); // Return empty panel if no content
        }
        
        // If single panel, create a scroll pane for it
        JComponent contentComponent;
        if (markdownPanels.size() == 1) {
            var scrollPane = new JScrollPane(markdownPanels.get(0));
            scrollPane.setBorder(BorderFactory.createEmptyBorder(10, 10, 10, 10));
            scrollPane.getVerticalScrollBar().setUnitIncrement(16);
            contentComponent = scrollPane;
        } else {
            // Multiple panels - create container with BoxLayout
            JPanel messagesContainer = new JPanel();
            messagesContainer.setLayout(new BoxLayout(messagesContainer, BoxLayout.Y_AXIS));
            messagesContainer.setBackground(markdownPanels.get(0).getBackground());
            
            for (MarkdownOutputPanel panel : markdownPanels) {
                messagesContainer.add(panel);
            }
            
            var scrollPane = new JScrollPane(messagesContainer);
            scrollPane.setBorder(BorderFactory.createEmptyBorder(10, 10, 10, 10));
            scrollPane.getVerticalScrollBar().setUnitIncrement(16);
            contentComponent = scrollPane;
        }
        
        // Create main content panel to hold search bar and content
        JPanel contentPanel = new JPanel(new BorderLayout());
        contentPanel.setBackground(markdownPanels.get(0).getBackground());
        
        // Create search callback and search bar panel
        var searchCallback = new MarkdownPanelSearchCallback(markdownPanels);
        var searchBarPanel = new SearchBarPanel(searchCallback, true, showNavigation, 3);
        searchCallback.setSearchBarPanel(searchBarPanel);
        searchBarPanel.setBackground(contentPanel.getBackground());
        
        // Add components to content panel
        contentPanel.add(searchBarPanel, BorderLayout.NORTH);
        contentPanel.add(contentComponent, BorderLayout.CENTER);
        
        // Register Ctrl/Cmd+F to focus search field
        searchBarPanel.registerSearchFocusShortcut(contentPanel);
        
        return contentPanel;
    }

    /**
     * Creates and shows a standard preview JFrame for a given component.
     * Handles title, default close operation, loading/saving bounds using the "preview" key,
     * and visibility.
     *
     * @param contextManager   The context manager for accessing project settings.
     * @param title            The title for the JFrame.
     * @param contentComponent The JComponent to display within the frame.
     */
    public void showPreviewFrame(ContextManager contextManager, String title, JComponent contentComponent) {
        JFrame previewFrame = newFrame(title);
        previewFrame.setContentPane(contentComponent);
        // Set initial default close operation. This will be checked/modified by the WindowListener.
        previewFrame.setDefaultCloseOperation(JFrame.DISPOSE_ON_CLOSE);

        var project = contextManager.getProject();
        assert project != null;
        var storedBounds = project.getPreviewWindowBounds(); // Use preview bounds
        if (storedBounds != null && storedBounds.width > 0 && storedBounds.height > 0) {
            previewFrame.setBounds(storedBounds);
            if (!isPositionOnScreen(storedBounds.x, storedBounds.y)) {
                previewFrame.setLocationRelativeTo(frame); // Center if off-screen
            }
        } else {
            previewFrame.setSize(800, 600); // Default size if no bounds saved
            previewFrame.setLocationRelativeTo(frame); // Center relative to main window
        }


        // Add listener to save bounds using the "preview" key
        previewFrame.addComponentListener(new java.awt.event.ComponentAdapter() {
            @Override
            public void componentMoved(java.awt.event.ComponentEvent e) {
                project.savePreviewWindowBounds(previewFrame); // Save JFrame bounds
            }

            @Override
            public void componentResized(java.awt.event.ComponentEvent e) {
                project.savePreviewWindowBounds(previewFrame); // Save JFrame bounds
            }
        });

        // Add a WindowListener to handle the close ('X') button click
        previewFrame.addWindowListener(new WindowAdapter() {
            @Override
            public void windowClosing(WindowEvent e) {
                // Check if the content is a PreviewTextPanel and if it has unsaved changes
                if (contentComponent instanceof PreviewTextPanel ptp) {
                    if (ptp.confirmClose()) {
                        // If confirmClose returns true (Save/Don't Save), finalize history and allow disposal.
                        ptp.finalizeHistoryEntry(); // Create history entry if needed
                        previewFrame.setDefaultCloseOperation(JFrame.DISPOSE_ON_CLOSE);
                        // Note: The window listener only *vetoes* the close. If it doesn't veto,
                        // the default close operation takes over. We don't need to call dispose() here.
                    } else {
                        // If confirmClose returns false (user cancelled), do nothing.
                        // We must explicitly set the default close operation here because
                        // the user might click 'X' multiple times.
                        previewFrame.setDefaultCloseOperation(JFrame.DO_NOTHING_ON_CLOSE);
                    }
                } else {
                    // If not a PreviewTextPanel, just allow the default dispose operation
                    previewFrame.setDefaultCloseOperation(JFrame.DISPOSE_ON_CLOSE);
                }
            }
        });


        // Add ESC key binding to close the window (delegates to windowClosing)
        var rootPane = previewFrame.getRootPane();
        var actionMap = rootPane.getActionMap();
        var inputMap = rootPane.getInputMap(JComponent.WHEN_IN_FOCUSED_WINDOW);

        inputMap.put(KeyStroke.getKeyStroke(KeyEvent.VK_ESCAPE, 0), "closeWindow");
        actionMap.put("closeWindow", new AbstractAction() {
            @Override
            public void actionPerformed(java.awt.event.ActionEvent e) {
                // Simulate window closing event to trigger the WindowListener logic
                previewFrame.dispatchEvent(new WindowEvent(previewFrame, WindowEvent.WINDOW_CLOSING));
            }
        });

        previewFrame.setVisible(true);
    }

    /**
     * Centralized method to open a preview for a specific ProjectFile.
     * Reads the file, determines syntax, creates PreviewTextPanel, and shows the frame.
     *
     * @param pf The ProjectFile to preview.
     */
    public void previewFile(ProjectFile pf) {
        assert pf != null;
        assert SwingUtilities.isEventDispatchThread() : "Preview must be initiated on EDT";

        try {
            // 1. Read file content
            var content = pf.read();

            // 2. Deduce syntax style
            var syntax = pf.getSyntaxStyle();

            // 3. Build the PTP
            // 3. Build the PTP
            // Pass null for the fragment when previewing a file directly.
            // The fragment is primarily relevant when opened from the context table.
            var panel = new PreviewTextPanel(
                    contextManager, pf, content,
                    syntax,
                    themeManager, null); // Pass null fragment

            // 4. Show in frame using toString for the title
            showPreviewFrame(contextManager, "Preview: " + pf, panel);

        } catch (IOException ex) {
            toolErrorRaw("Error reading file for preview: " + ex.getMessage());
            logger.error("Error reading file {} for preview", pf.absPath(), ex);
        } catch (Exception ex) {
            toolErrorRaw("Error opening file preview: " + ex.getMessage());
            logger.error("Unexpected error opening preview for file {}", pf.absPath(), ex);
        }
    }

    /**
     * Opens an in-place preview of a context fragment.
     *
     * <ul>
     *   <li>If the fragment lives in the <em>current</em> context (i.e. the latest context in
     *       the Context-History stack) and represents a live file on disk, we surface the
     *       <b>editable</b> version so the user can save changes, capture usages, etc.</li>
     *   <li>If the fragment comes from an older (historical) context, or if it is a snapshot
     *       frozen by {@code FrozenFragment}, we instead show the point-in-time content that
     *       was captured when the context was created.</li>
     * </ul>
     *
     * <p>This logic allows Chrome to run entirely on <em>frozen</em> contexts while still giving
     * the user a live editing experience for the active one.</p>
     */
    public void openFragmentPreview(ContextFragment fragment) {
        assert fragment != null;

        try {
            // 1. Figure out whether this fragment belongs to the *current* (latest) context
            var latestCtx = contextManager.getContextHistory().topContext();
            boolean isCurrentContext = latestCtx != null
                    && latestCtx.allFragments()
                    .anyMatch(f -> f.id() == fragment.id());

            // If it is current *and* is a frozen PathFragment, unfreeze so we can work on
            // a true PathFragment instance (gives us access to BrokkFile, etc.).
            ContextFragment workingFragment;
            if (isCurrentContext
                    && fragment.getType().isPathFragment()
                    && fragment instanceof io.github.jbellis.brokk.context.FrozenFragment frozen) {
                workingFragment = frozen.unfreeze(contextManager);
            } else {
                workingFragment = fragment;
            }

            // Everything below operates on workingFragment
            var title = "Preview: " + workingFragment.description();

            // 2. Output-only fragments (Task / History / Search)
            if (workingFragment.getType().isOutputFragment()) {
                // (unchanged from previous implementation)
                var outputFragment = (ContextFragment.OutputFragment) workingFragment;
                JPanel messagesContainer = new JPanel();
                messagesContainer.setLayout(new BoxLayout(messagesContainer, BoxLayout.Y_AXIS));
                messagesContainer.setBackground(themeManager != null && themeManager.isDarkTheme()
                                                ? UIManager.getColor("Panel.background")
                                                : Color.WHITE);

                var scrollPane = new JScrollPane(messagesContainer);
                scrollPane.setBorder(BorderFactory.createEmptyBorder(10, 10, 10, 10));
                scrollPane.getVerticalScrollBar().setUnitIncrement(16);

                var compactionFutures = new ArrayList<CompletableFuture<?>>();
<<<<<<< HEAD
                var markdownPanels = new ArrayList<MarkdownOutputPanel>();
                
                for (TaskEntry entry : taskEntries) {
=======
                for (TaskEntry entry : outputFragment.entries()) {
>>>>>>> 37b45856
                    var markdownPanel = new MarkdownOutputPanel();
                    markdownPanel.updateTheme(themeManager != null && themeManager.isDarkTheme());
                    markdownPanel.setText(entry);
                    markdownPanel.setBorder(BorderFactory.createMatteBorder(0, 0, 1, 0, Color.GRAY));
                    messagesContainer.add(markdownPanel);
                    markdownPanels.add(markdownPanel);
                    compactionFutures.add(markdownPanel.scheduleCompaction());
                }

<<<<<<< HEAD
                // Use shared utility method to create searchable content panel (without navigation for preview)
                JPanel previewContentPanel = createSearchableContentPanel(markdownPanels, false);


                // When all panels are compacted, scroll to the top
=======
>>>>>>> 37b45856
                CompletableFuture
                        .allOf(compactionFutures.toArray(CompletableFuture[]::new))
                        .thenRun(() -> SwingUtilities.invokeLater(() ->
                                                                          scrollPane.getViewport().setViewPosition(new Point(0, 0))));

<<<<<<< HEAD
                showPreviewFrame(contextManager, title, previewContentPanel); // Use new panel with search
=======
                showPreviewFrame(contextManager, title, scrollPane);
>>>>>>> 37b45856
                return;
            }

            // 3. Image fragments (clipboard image or image file)
            if (!workingFragment.isText()) {
                if (workingFragment.getType() == ContextFragment.FragmentType.PASTE_IMAGE) {
                    var pif = (ContextFragment.PasteImageFragment) workingFragment;
                    var imagePanel = new PreviewImagePanel(contextManager, null, themeManager);
                    imagePanel.setImage(pif.image());
                    showPreviewFrame(contextManager, title, imagePanel);
                    return;
                }
                if (workingFragment.getType() == ContextFragment.FragmentType.IMAGE_FILE) {
                    var iff = (ContextFragment.ImageFileFragment) workingFragment;
                    PreviewImagePanel.showInFrame(frame, contextManager, iff.file(), themeManager);
                    return;
                }
            }

            // 4. Specific handling for Git-history snapshots
            if (workingFragment.getType() == ContextFragment.FragmentType.GIT_FILE) {
                var ghf = (ContextFragment.GitFileFragment) workingFragment;
                var previewPanel = new PreviewTextPanel(contextManager,
                                                        null,
                                                        ghf.text(),
                                                        ghf.syntaxStyle(),
                                                        themeManager,
                                                        ghf);
                showPreviewFrame(contextManager, title, previewPanel);
                return;
<<<<<<< HEAD
            } else if (fragment instanceof ContextFragment.PathFragment pf) {
                // Handle PathFragment using the unified previewFile method
                // This method reads live content and determines syntax internally.
                var brokkFile = pf.file();
                if (brokkFile instanceof ProjectFile projectFile) {
                    if (!SwingUtilities.isEventDispatchThread()) {
                        SwingUtilities.invokeLater(() -> previewFile(projectFile));
                    } else {
                        previewFile(projectFile);
                    }
                    return; // previewFile handles showing the frame
                } else if (brokkFile instanceof ExternalFile externalFile) {
                    Runnable task = () -> {
                        try {
                            String externalFileContent = externalFile.read();
                            String externalFileSyntaxStyle = externalFile.getSyntaxStyle();
                            // For ExternalFile, ProjectFile arg to PreviewTextPanel is null.
                            // Pass `fragment` (which is `pf`) to PreviewTextPanel for context.
                            var panel = new PreviewTextPanel(contextManager, null, externalFileContent, externalFileSyntaxStyle, themeManager, fragment);
                            showPreviewFrame(contextManager, "Preview: " + externalFile, panel);
                        } catch (IOException ex) {
                            toolErrorRaw("Error reading external file for preview: " + ex.getMessage());
                            logger.error("Error reading external file {} for preview", externalFile.absPath(), ex);
=======
            }

            // 5. Path fragments (files on disk) – live vs. snapshot decision
            if (workingFragment.getType().isPathFragment()) {
                // If we were able to unfreeze to a real PathFragment AND it belongs to the
                // current context, show the live file so the user can edit/save.
                if (isCurrentContext && workingFragment instanceof ContextFragment.PathFragment pf) {
                    var brokkFile = pf.file();
                    if (brokkFile instanceof ProjectFile projectFile) {
                        // Live ProjectFile – delegate to helper that sets up edit/save UI.
                        if (!SwingUtilities.isEventDispatchThread()) {
                            SwingUtilities.invokeLater(() -> previewFile(projectFile));
                        } else {
                            previewFile(projectFile);
>>>>>>> 37b45856
                        }
                        return;
                    } else if (brokkFile instanceof ExternalFile externalFile) {
                        // External file on disk – read it live.
                        Runnable task = () -> {
                            try {
                                var panel = new PreviewTextPanel(contextManager,
                                                                 null,
                                                                 externalFile.read(),
                                                                 externalFile.getSyntaxStyle(),
                                                                 themeManager,
                                                                 workingFragment);
                                showPreviewFrame(contextManager, "Preview: " + externalFile, panel);
                            } catch (IOException ex) {
                                toolErrorRaw("Error reading external file: " + ex.getMessage());
                                logger.error("Error reading external file {}", externalFile.absPath(), ex);
                            }
                        };
                        if (!SwingUtilities.isEventDispatchThread()) {
                            SwingUtilities.invokeLater(task);
                        } else {
                            task.run();
                        }
                        return;
                    }
                }

                // Otherwise – fall back to showing the frozen snapshot.
                var snapshotPanel = new PreviewTextPanel(contextManager,
                                                         null,
                                                         workingFragment.text(),
                                                         workingFragment.syntaxStyle(),
                                                         themeManager,
                                                         workingFragment);
                showPreviewFrame(contextManager, title, snapshotPanel);
                return;
            }

            // 6. Everything else (virtual fragments, skeletons, etc.)
            var previewPanel = new PreviewTextPanel(contextManager,
                                                    null,
                                                    workingFragment.text(),
                                                    workingFragment.syntaxStyle(),
                                                    themeManager,
                                                    workingFragment);
            showPreviewFrame(contextManager, title, previewPanel);
        } catch (IOException ex) {
            toolErrorRaw("Error reading fragment content: " + ex.getMessage());
            logger.error("Error reading fragment content for preview", ex);
        } catch (Exception ex) {
            logger.debug("Error opening preview", ex);
            toolErrorRaw("Error opening preview: " + ex.getMessage());
        }
    }

    private void loadWindowSizeAndPosition() {
        var project = getProject();

        var boundsOptional = project == null ? Optional.<Rectangle>empty() : project.getMainWindowBounds();
        if (boundsOptional.isEmpty()) {
            // No valid saved bounds, apply default placement logic
            GraphicsEnvironment ge = GraphicsEnvironment.getLocalGraphicsEnvironment();
            GraphicsDevice defaultScreen = ge.getDefaultScreenDevice();
            Rectangle screenBounds = defaultScreen.getDefaultConfiguration().getBounds();
            logger.debug("No saved window bounds found for project. Detected screen size: {}x{} at ({},{})",
                         screenBounds.width, screenBounds.height, screenBounds.x, screenBounds.y);

            // Default to 1920x1080 or screen size, whichever is smaller, and center.
            int defaultWidth = Math.min(1920, screenBounds.width);
            int defaultHeight = Math.min(1080, screenBounds.height);

            int x = screenBounds.x + (screenBounds.width - defaultWidth) / 2;
            int y = screenBounds.y + (screenBounds.height - defaultHeight) / 2;

            frame.setBounds(x, y, defaultWidth, defaultHeight);
            logger.debug("Applying default window placement: {}x{} at ({},{}), centered on screen.",
                         defaultWidth, defaultHeight, x, y);
        } else {
            var bounds = boundsOptional.get();
            // Valid bounds found, use them
            frame.setSize(bounds.width, bounds.height);
            if (isPositionOnScreen(bounds.x, bounds.y)) {
                frame.setLocation(bounds.x, bounds.y);
                logger.debug("Restoring window position from saved bounds.");
            } else {
                // Saved position is off-screen, center instead
                frame.setLocationRelativeTo(null);
                logger.debug("Saved window position is off-screen, centering window.");
            }
        }

        if (project == null) {
            return;
        }

        // Listener to save bounds on move/resize
        frame.addComponentListener(new java.awt.event.ComponentAdapter() {
            @Override
            public void componentResized(java.awt.event.ComponentEvent e) {
                project.saveMainWindowBounds(frame);
            }

            @Override
            public void componentMoved(java.awt.event.ComponentEvent e) {
                project.saveMainWindowBounds(frame);
            }
        });

        SwingUtilities.invokeLater(() -> {
            int topSplitPos = project.getTopSplitPosition();
            if (topSplitPos > 0) {
                topSplitPane.setDividerLocation(topSplitPos);
            } else {
                topSplitPane.setDividerLocation(0.4); // Sensible default: 40% for instructions panel
            }
            topSplitPane.addPropertyChangeListener(JSplitPane.DIVIDER_LOCATION_PROPERTY, e -> {
                if (topSplitPane.isShowing()) {
                    var newPos = topSplitPane.getDividerLocation();
                    if (newPos > 0) {
                        project.saveTopSplitPosition(newPos);
                    }
                }
            });

            int verticalPos = project.getVerticalSplitPosition();
            if (verticalPos > 0) {
                verticalSplitPane.setDividerLocation(verticalPos);
            } else {
                verticalSplitPane.setDividerLocation(0.3);
            }
            verticalSplitPane.addPropertyChangeListener(JSplitPane.DIVIDER_LOCATION_PROPERTY, e -> {
                if (verticalSplitPane.isShowing()) {
                    var newPos = verticalSplitPane.getDividerLocation();
                    if (newPos > 0) {
                        project.saveVerticalSplitPosition(newPos);
                    }
                }
            });

            if (contextGitSplitPane != null) {
                int contextGitPos = project.getWorkspaceGitSplitPosition();
                if (contextGitPos > 0) {
                    contextGitSplitPane.setDividerLocation(contextGitPos);
                } else {
                    contextGitSplitPane.setDividerLocation(0.7);
                }

                contextGitSplitPane.addPropertyChangeListener(JSplitPane.DIVIDER_LOCATION_PROPERTY, e -> {
                    if (contextGitSplitPane.isShowing()) {
                        var newPos = contextGitSplitPane.getDividerLocation();
                        if (newPos > 0) {
                            project.saveWorkspaceGitSplitPosition(newPos);
                        }
                    }
                });
            }
        });
    }

    public void updateContextHistoryTable() {
        Context selectedContext = contextManager.selectedContext();
        updateContextHistoryTable(selectedContext);
    }

    public void updateContextHistoryTable(Context contextToSelect) {
            historyOutputPanel.updateHistoryTable(contextToSelect);
    }

    public boolean isPositionOnScreen(int x, int y) {
        for (var screen : GraphicsEnvironment.getLocalGraphicsEnvironment().getScreenDevices()) {
            for (var config : screen.getConfigurations()) {
                if (config.getBounds().contains(x, y)) {
                    return true;
                }
            }
        }
        return false;
    }

    public void updateCaptureButtons() {
        String text = historyOutputPanel.getLlmOutputText();
        SwingUtilities.invokeLater(() -> historyOutputPanel.setCopyButtonEnabled(!text.isBlank()));
    }

    public JFrame getFrame() {
        assert SwingUtilities.isEventDispatchThread() : "Not on EDT";
        return frame;
    }

    /**
     * Shows the inline loading spinner in the output panel.
     */
    public void showOutputSpinner(String message) {
        SwingUtilities.invokeLater(() -> {
            historyOutputPanel.showSpinner(message);
        });
    }

    /**
     * Hides the inline loading spinner in the output panel.
     */
    public void hideOutputSpinner() {
        SwingUtilities.invokeLater(() -> {
            historyOutputPanel.hideSpinner();
        });
    }

    public void focusInput() {
        SwingUtilities.invokeLater(() -> instructionsPanel.requestCommandInputFocus());
    }

    public void toggleGitPanel() {
        if (contextGitSplitPane == null) {
            return;
        }

        // For collapsing/expanding the Git panel
        int lastGitPanelDividerLocation = contextGitSplitPane.getDividerLocation();
        var totalHeight = contextGitSplitPane.getHeight();
        var dividerSize = contextGitSplitPane.getDividerSize();
        contextGitSplitPane.setDividerLocation(totalHeight - dividerSize - 1);

        logger.debug("Git panel collapsed; stored divider location={}", lastGitPanelDividerLocation);

        contextGitSplitPane.revalidate();
        contextGitSplitPane.repaint();
    }

    public void updateWorkspace() {
        workspacePanel.updateContextTable();
    }

    public ContextManager getContextManager() {
        return contextManager;
    }

    public List<ContextFragment> getSelectedFragments() {
        return workspacePanel.getSelectedFragments();
    }

    GitPanel getGitPanel() {
        return gitPanel;
    }

    public InstructionsPanel getInstructionsPanel() {
        return instructionsPanel;
    }

    public WorkspacePanel getContextPanel() {
        return workspacePanel;
    }

    public HistoryOutputPanel getHistoryOutputPanel() {
        return historyOutputPanel;
    }

    public Action getGlobalUndoAction() {
        return globalUndoAction;
    }

    public Action getGlobalRedoAction() {
        return globalRedoAction;
    }

    public Action getGlobalCopyAction() {
        return globalCopyAction;
    }

    public Action getGlobalPasteAction() {
        return globalPasteAction;
    }

    private boolean isFocusInContextArea(Component focusOwner) {
        if (focusOwner == null) return false;
        // Check if focus is within ContextPanel or HistoryOutputPanel's historyTable
        boolean inContextPanel = SwingUtilities.isDescendingFrom(focusOwner, workspacePanel);
        boolean inHistoryTable = historyOutputPanel.getHistoryTable() != null &&
                SwingUtilities.isDescendingFrom(focusOwner, historyOutputPanel.getHistoryTable());
        return inContextPanel || inHistoryTable;
    }

    // --- Global Undo/Redo Action Classes ---
    private class GlobalUndoAction extends AbstractAction {
        public GlobalUndoAction(String name) {
            super(name);
        }

        @Override
        public void actionPerformed(ActionEvent e) {
            if (instructionsPanel != null && lastRelevantFocusOwner == instructionsPanel.getInstructionsArea()) {
                if (instructionsPanel.getCommandInputUndoManager().canUndo()) {
                    instructionsPanel.getCommandInputUndoManager().undo();
                }
            } else if (isFocusInContextArea(lastRelevantFocusOwner)) {
                if (contextManager.getContextHistory().hasUndoStates()) {
                    contextManager.undoContextAsync();
                }
            }
        }

        public void updateEnabledState() {
            boolean canUndoNow = false;
            if (instructionsPanel != null && lastRelevantFocusOwner == instructionsPanel.getInstructionsArea()) {
                canUndoNow = instructionsPanel.getCommandInputUndoManager().canUndo();
            } else if (isFocusInContextArea(lastRelevantFocusOwner)) {
                canUndoNow = contextManager.getContextHistory().hasUndoStates();
            }
            setEnabled(canUndoNow);
        }
    }

    private class GlobalRedoAction extends AbstractAction {
        public GlobalRedoAction(String name) {
            super(name);
        }

        @Override
        public void actionPerformed(ActionEvent e) {
            if (instructionsPanel != null && lastRelevantFocusOwner == instructionsPanel.getInstructionsArea()) {
                if (instructionsPanel.getCommandInputUndoManager().canRedo()) {
                    instructionsPanel.getCommandInputUndoManager().redo();
                }
            } else if (isFocusInContextArea(lastRelevantFocusOwner)) {
                if (contextManager.getContextHistory().hasRedoStates()) {
                    contextManager.redoContextAsync();
                }
            }
        }

        public void updateEnabledState() {
            boolean canRedoNow = false;
            if (instructionsPanel != null && lastRelevantFocusOwner == instructionsPanel.getInstructionsArea()) {
                canRedoNow = instructionsPanel.getCommandInputUndoManager().canRedo();
            } else if (isFocusInContextArea(lastRelevantFocusOwner)) {
                canRedoNow = contextManager.getContextHistory().hasRedoStates();
            }
            setEnabled(canRedoNow);
        }
    }

    // --- Global Copy/Paste Action Classes ---
    private class GlobalCopyAction extends AbstractAction {
        public GlobalCopyAction(String name) {
            super(name);
        }

        @Override
        public void actionPerformed(ActionEvent e) {
            if (lastRelevantFocusOwner == null) {
                return;
            }
            if (lastRelevantFocusOwner == instructionsPanel.getInstructionsArea()) {
                instructionsPanel.getInstructionsArea().copy();
            } else if (SwingUtilities.isDescendingFrom(lastRelevantFocusOwner, historyOutputPanel.getLlmStreamArea())) {
                historyOutputPanel.getLlmStreamArea().copy(); // Assumes MarkdownOutputPanel has copy()
            } else if (SwingUtilities.isDescendingFrom(lastRelevantFocusOwner, workspacePanel) ||
                    SwingUtilities.isDescendingFrom(lastRelevantFocusOwner, historyOutputPanel.getHistoryTable())) {
                // If focus is in ContextPanel, use its selected fragments.
                // If focus is in HistoryTable, it's like "Copy All" from ContextPanel.
                List<ContextFragment> fragmentsToCopy = List.of(); // Default to "all"
                if (SwingUtilities.isDescendingFrom(lastRelevantFocusOwner, workspacePanel)) {
                    fragmentsToCopy = workspacePanel.getSelectedFragments();
                }
                workspacePanel.performContextActionAsync(WorkspacePanel.ContextAction.COPY, fragmentsToCopy);
            }
        }

        public void updateEnabledState() {
            if (lastRelevantFocusOwner == null) {
                setEnabled(false);
                return;
            }

            boolean canCopyNow = false;
            if (lastRelevantFocusOwner == instructionsPanel.getInstructionsArea()) {
                var field = instructionsPanel.getInstructionsArea();
                canCopyNow = (field.getSelectedText() != null && !field.getSelectedText().isEmpty()) || !field.getText().isEmpty();
            } else if (SwingUtilities.isDescendingFrom(lastRelevantFocusOwner, historyOutputPanel.getLlmStreamArea())) {
                var llmArea = historyOutputPanel.getLlmStreamArea();
                String selectedText = llmArea.getSelectedText();
                canCopyNow = (selectedText != null && !selectedText.isEmpty()) || !llmArea.getDisplayedText().isEmpty();
            } else if (SwingUtilities.isDescendingFrom(lastRelevantFocusOwner, workspacePanel) ||
                    SwingUtilities.isDescendingFrom(lastRelevantFocusOwner, historyOutputPanel.getHistoryTable())) {
                // Focus is in a context area, context copy is always available
                canCopyNow = true;
            }
            setEnabled(canCopyNow);
        }
    }

    // for paste from menubar -- ctrl-v paste is handled in individual components
    private class GlobalPasteAction extends AbstractAction {
        public GlobalPasteAction(String name) {
            super(name);
        }

        @Override
        public void actionPerformed(ActionEvent e) {
            if (lastRelevantFocusOwner == null) {
                return;
            }

            if (lastRelevantFocusOwner == instructionsPanel.getInstructionsArea()) {
                instructionsPanel.getInstructionsArea().paste();
            } else if (SwingUtilities.isDescendingFrom(lastRelevantFocusOwner, workspacePanel)) {
                workspacePanel.performContextActionAsync(WorkspacePanel.ContextAction.PASTE, List.of());
            }
        }

        public void updateEnabledState() {
            boolean canPasteNow = false;
            if (lastRelevantFocusOwner == null) {
                // leave it false
            } else if (lastRelevantFocusOwner == instructionsPanel.getInstructionsArea()) {
                canPasteNow = java.awt.Toolkit.getDefaultToolkit().getSystemClipboard().isDataFlavorAvailable(java.awt.datatransfer.DataFlavor.stringFlavor);
            } else if (SwingUtilities.isDescendingFrom(lastRelevantFocusOwner, workspacePanel)) {
                // ContextPanel's doPasteAction checks clipboard content type
                canPasteNow = true;
            }
            setEnabled(canPasteNow);
        }
    }

    /**
     * Creates a new JFrame with the Brokk icon set properly.
     *
     * @param title The title for the new frame
     * @return A configured JFrame with the application icon
     */
    public static JFrame newFrame(String title) {
        JFrame frame = new JFrame(title);
        applyIcon(frame);
        return frame;
    }

    /**
     * Creates a new JDialog with the Brokk icon set properly.
     *
     * @param owner The parent Frame for this dialog
     * @param title The title for the new dialog
     * @param modal Whether the dialog should be modal
     * @return A configured JDialog with the application icon
     */
    public static JDialog newDialog(Frame owner, String title, boolean modal) {
        JDialog dialog = new JDialog(owner, title, modal);
        applyIcon(dialog);
        return dialog;
    }

    /**
     * Applies the application icon to the given window (JFrame or JDialog).
     *
     * @param window The window to set the icon for.
     */
    public static void applyIcon(Window window) {
        try {
            var iconUrl = Chrome.class.getResource(Brokk.ICON_RESOURCE);
            if (iconUrl != null) {
                var icon = new ImageIcon(iconUrl);
                window.setIconImage(icon.getImage());
            } else {
                LogManager.getLogger(Chrome.class).warn("Could not find resource {}", Brokk.ICON_RESOURCE);
            }
        } catch (Exception e) {
            LogManager.getLogger(Chrome.class).warn("Failed to set application icon for window", e);
        }
    }

    /**
     * Disables the history panel via HistoryOutputPanel.
     */
    public void disableHistoryPanel() {
        historyOutputPanel.disableHistory();
    }

    /**
     * Enables the history panel via HistoryOutputPanel.
     */
    public void enableHistoryPanel() {
        historyOutputPanel.enableHistory();
    }

    /**
     * Sets the blocking state on the MarkdownOutputPanel to prevent clearing/resetting during operations.
     *
     * @param blocked true to prevent clear/reset operations, false to allow them
     */
    public void blockLlmOutput(boolean blocked) {
        // Ensure that prev setText calls are processed before blocking => we need the invokeLater
        SwingUtilities.invokeLater(() -> {
            historyOutputPanel.setMarkdownOutputPanelBlocking(blocked);
        });
    }

    @Override
    public int showConfirmDialog(String message, String title, int optionType, int messageType) {
        return JOptionPane.showConfirmDialog(frame, message, title, optionType, messageType);
    }

    @Override
    public void postSummarize() {
        updateWorkspace();
        updateContextHistoryTable();
    }

    @Override
    public void showMessageDialog(String message, String title, int messageType) {
        JOptionPane.showMessageDialog(frame, message, title, messageType);
    }
}<|MERGE_RESOLUTION|>--- conflicted
+++ resolved
@@ -801,13 +801,9 @@
                 scrollPane.getVerticalScrollBar().setUnitIncrement(16);
 
                 var compactionFutures = new ArrayList<CompletableFuture<?>>();
-<<<<<<< HEAD
                 var markdownPanels = new ArrayList<MarkdownOutputPanel>();
                 
-                for (TaskEntry entry : taskEntries) {
-=======
                 for (TaskEntry entry : outputFragment.entries()) {
->>>>>>> 37b45856
                     var markdownPanel = new MarkdownOutputPanel();
                     markdownPanel.updateTheme(themeManager != null && themeManager.isDarkTheme());
                     markdownPanel.setText(entry);
@@ -817,24 +813,16 @@
                     compactionFutures.add(markdownPanel.scheduleCompaction());
                 }
 
-<<<<<<< HEAD
                 // Use shared utility method to create searchable content panel (without navigation for preview)
                 JPanel previewContentPanel = createSearchableContentPanel(markdownPanels, false);
 
-
                 // When all panels are compacted, scroll to the top
-=======
->>>>>>> 37b45856
                 CompletableFuture
                         .allOf(compactionFutures.toArray(CompletableFuture[]::new))
                         .thenRun(() -> SwingUtilities.invokeLater(() ->
                                                                           scrollPane.getViewport().setViewPosition(new Point(0, 0))));
 
-<<<<<<< HEAD
                 showPreviewFrame(contextManager, title, previewContentPanel); // Use new panel with search
-=======
-                showPreviewFrame(contextManager, title, scrollPane);
->>>>>>> 37b45856
                 return;
             }
 
@@ -865,31 +853,6 @@
                                                         ghf);
                 showPreviewFrame(contextManager, title, previewPanel);
                 return;
-<<<<<<< HEAD
-            } else if (fragment instanceof ContextFragment.PathFragment pf) {
-                // Handle PathFragment using the unified previewFile method
-                // This method reads live content and determines syntax internally.
-                var brokkFile = pf.file();
-                if (brokkFile instanceof ProjectFile projectFile) {
-                    if (!SwingUtilities.isEventDispatchThread()) {
-                        SwingUtilities.invokeLater(() -> previewFile(projectFile));
-                    } else {
-                        previewFile(projectFile);
-                    }
-                    return; // previewFile handles showing the frame
-                } else if (brokkFile instanceof ExternalFile externalFile) {
-                    Runnable task = () -> {
-                        try {
-                            String externalFileContent = externalFile.read();
-                            String externalFileSyntaxStyle = externalFile.getSyntaxStyle();
-                            // For ExternalFile, ProjectFile arg to PreviewTextPanel is null.
-                            // Pass `fragment` (which is `pf`) to PreviewTextPanel for context.
-                            var panel = new PreviewTextPanel(contextManager, null, externalFileContent, externalFileSyntaxStyle, themeManager, fragment);
-                            showPreviewFrame(contextManager, "Preview: " + externalFile, panel);
-                        } catch (IOException ex) {
-                            toolErrorRaw("Error reading external file for preview: " + ex.getMessage());
-                            logger.error("Error reading external file {} for preview", externalFile.absPath(), ex);
-=======
             }
 
             // 5. Path fragments (files on disk) – live vs. snapshot decision
@@ -904,7 +867,6 @@
                             SwingUtilities.invokeLater(() -> previewFile(projectFile));
                         } else {
                             previewFile(projectFile);
->>>>>>> 37b45856
                         }
                         return;
                     } else if (brokkFile instanceof ExternalFile externalFile) {
