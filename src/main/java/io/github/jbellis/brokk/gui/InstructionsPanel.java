package io.github.jbellis.brokk.gui;

import com.github.tjake.jlama.model.AbstractModel;
import com.github.tjake.jlama.model.functions.Generator;
import dev.langchain4j.data.message.AiMessage;
import dev.langchain4j.data.message.ChatMessageType;
import dev.langchain4j.data.message.UserMessage;
import dev.langchain4j.model.chat.StreamingChatLanguageModel;
import io.github.jbellis.brokk.*;
import io.github.jbellis.brokk.ContextFragment.TaskFragment;
import io.github.jbellis.brokk.agents.ArchitectAgent;
import io.github.jbellis.brokk.agents.CodeAgent;
import io.github.jbellis.brokk.agents.ContextAgent;
import io.github.jbellis.brokk.agents.SearchAgent;
import io.github.jbellis.brokk.gui.TableUtils.FileReferenceList.FileReferenceData;
import io.github.jbellis.brokk.Service; // Import Models to access FavoriteModel
import io.github.jbellis.brokk.gui.components.BrowserLabel;
import io.github.jbellis.brokk.gui.dialogs.ArchitectOptionsDialog;
import io.github.jbellis.brokk.gui.components.SplitButton;
import io.github.jbellis.brokk.gui.util.AddMenuFactory;
import io.github.jbellis.brokk.gui.util.ContextMenuUtils;
import io.github.jbellis.brokk.gui.dialogs.SettingsDialog;
import io.github.jbellis.brokk.prompts.CodePrompts;
import io.github.jbellis.brokk.util.Environment;
import io.github.jbellis.brokk.util.LoggingExecutorService;
import org.apache.logging.log4j.LogManager;
import org.apache.logging.log4j.Logger;

import javax.swing.*;
import javax.swing.border.EmptyBorder;
import javax.swing.border.TitledBorder;
import javax.swing.event.DocumentEvent;
import javax.swing.event.DocumentListener;
import javax.swing.event.PopupMenuEvent;
import javax.swing.event.PopupMenuListener;
import javax.swing.text.AbstractDocument;
import javax.swing.text.AttributeSet;
import javax.swing.text.BadLocationException;
import javax.swing.text.DocumentFilter;
import javax.swing.undo.UndoManager;
import java.awt.*;
import java.awt.event.ActionEvent;
import java.awt.event.KeyEvent;
import java.util.Arrays;
import java.util.List;
import java.util.Map;
import java.util.concurrent.CompletableFuture;
import java.util.function.BiConsumer;
import java.util.Comparator;

import io.github.jbellis.brokk.gui.mop.ThemeColors;
import org.jetbrains.annotations.Nullable;

import java.util.concurrent.*;
import java.util.concurrent.atomic.AtomicBoolean;
import java.util.concurrent.atomic.AtomicLong;
import java.util.stream.Stream;

import static io.github.jbellis.brokk.gui.Constants.*;


/**
 * The InstructionsPanel encapsulates the command input area, history dropdown,
 * mic button, model dropdown, and the action buttons.
 * It also includes the system messages and command result areas.
 * All initialization and action code related to these components has been moved here.
 */
public class InstructionsPanel extends JPanel implements IContextManager.ContextListener {
    private static final Logger logger = LogManager.getLogger(InstructionsPanel.class);

    private static final String PLACEHOLDER_TEXT = """
                                                   Put your instructions or questions here.  Brokk will suggest relevant files below; right-click on them to add them to your Workspace.  The Workspace will be visible to the AI when coding or answering your questions. Type "@" for add more context.
                                                   
                                                   More tips are available in the Getting Started section on the right -->
                                                   """;

    private static final int DROPDOWN_MENU_WIDTH = 1000; // Pixels
    private static final int TRUNCATION_LENGTH = 100;    // Characters

    private final Chrome chrome;
    private final JTextArea instructionsArea;
    private final VoiceInputButton micButton;
    private final JButton architectButton;
    private final SplitButton codeButton;
    private final SplitButton askButton;
    private final JButton searchButton;
    private final JButton runButton;
    private final JButton stopButton;
    private final JButton configureModelsButton;
    private final JTextArea systemArea;
    private final JScrollPane systemScrollPane;
    private final JLabel commandResultLabel;
    private final ContextManager contextManager; // Can be null if Chrome is initialized without one
    private JTable referenceFileTable;
    private JScrollPane tableScrollPane;
    private JLabel failureReasonLabel;
    private JPanel suggestionContentPanel;
    private CardLayout suggestionCardLayout;
    private final JButton deepScanButton;
    private final JPanel centerPanel;
    private final javax.swing.Timer contextSuggestionTimer; // Timer for debouncing quick context suggestions
    private final AtomicBoolean forceSuggestions = new AtomicBoolean(false);
    // Worker for autocontext suggestion tasks. we don't use CM.backgroundTasks b/c we want this to be single threaded
    private final ExecutorService suggestionWorker = new LoggingExecutorService(Executors.newSingleThreadExecutor(r -> {
        Thread t = Executors.defaultThreadFactory().newThread(r);
        t.setName("Brokk-Suggestion-Worker");
        t.setDaemon(true);
        return t;
    }), e -> logger.error("Unexpected error", e));
    // Generation counter to identify the latest suggestion request
    private final AtomicLong suggestionGeneration = new AtomicLong(0);
    private JPanel overlayPanel; // Panel used to initially disable command input
    private final UndoManager commandInputUndoManager;
    private boolean lowBalanceNotified = false;
    private boolean freeTierNotified = false;
    private String lastCheckedInputText = null;
    private float[][] lastCheckedEmbeddings = null;
    private List<FileReferenceData> pendingQuickContext = null;

    public InstructionsPanel(Chrome chrome) {
        super(new BorderLayout(2, 2));
        setBorder(BorderFactory.createTitledBorder(BorderFactory.createEtchedBorder(),
                                                   "Instructions",
                                                   TitledBorder.DEFAULT_JUSTIFICATION,
                                                   TitledBorder.DEFAULT_POSITION,
                                                   new Font(Font.DIALOG, Font.BOLD, 12)));

        this.chrome = chrome;
        this.contextManager = chrome.getContextManager(); // Store potentially null CM
        this.commandInputUndoManager = new UndoManager();

        // Initialize components
        instructionsArea = buildCommandInputField(); // Build first to add listener
        micButton = new VoiceInputButton(instructionsArea, contextManager, () -> {
            activateCommandInput();
            chrome.actionOutput("Recording");
        }, chrome::toolError);
        systemArea = new JTextArea();
        systemScrollPane = buildSystemMessagesArea();
        commandResultLabel = buildCommandResultLabel(); // Initialize moved component

        // Initialize Buttons first
        architectButton = new JButton("Architect"); // Initialize the agent button
        architectButton.setMnemonic(KeyEvent.VK_G); // Mnemonic for Agent
        architectButton.setToolTipText("Run the multi-step agent to execute the current plan");
        architectButton.addActionListener(e -> runArchitectCommand());

        codeButton = new SplitButton("Code");
        codeButton.setMnemonic(KeyEvent.VK_C);
        codeButton.setToolTipText("Tell the LLM to write code using the current context (click ▼ for model options)");
        codeButton.addActionListener(e -> runCodeCommand()); // Main button action
        codeButton.setMenuSupplier(() -> createModelSelectionMenu(
                (modelName, reasoningLevel) -> {
                    var models = chrome.getContextManager().getService();
                    StreamingChatLanguageModel selectedModel = models.getModel(modelName, reasoningLevel);
                    if (selectedModel != null) {
                        runCodeCommand(selectedModel);
                    } else {
                        chrome.toolErrorRaw("Selected model '" + modelName + "' is not available with reasoning level " + reasoningLevel);
                    }
                }
        ));

        askButton = new SplitButton(" Ask");
        askButton.setMnemonic(KeyEvent.VK_A);
        askButton.setToolTipText("Ask the LLM a question about the current context (click ▼ for model options)");
        askButton.addActionListener(e -> runAskCommand()); // Main button action
        askButton.setMenuSupplier(() -> createModelSelectionMenu(
                (modelName, reasoningLevel) -> {
                    var models = chrome.getContextManager().getService();
                    StreamingChatLanguageModel selectedModel = models.getModel(modelName, reasoningLevel);
                    if (selectedModel != null) {
                        runAskCommand(selectedModel);
                    } else {
                        chrome.toolErrorRaw("Selected model '" + modelName + "' is not available with reasoning level " + reasoningLevel);
                    }
                }
        ));

        searchButton = new JButton("Search");
        searchButton.setMnemonic(KeyEvent.VK_S);
        searchButton.setToolTipText("Explore the codebase beyond the current context");
        searchButton.addActionListener(e -> runSearchCommand());

        runButton = new JButton("Run in Shell");
        runButton.setMnemonic(KeyEvent.VK_N);
        runButton.setToolTipText("Execute the current instructions in a shell");
        runButton.addActionListener(e -> runRunCommand());

        stopButton = new JButton("Stop");
        stopButton.setToolTipText("Cancel the current operation");
        stopButton.setEnabled(false); // Start disabled, enabled when an action runs
        stopButton.addActionListener(e -> chrome.getContextManager().interruptUserActionThread());

        configureModelsButton = new JButton("Configure Models...");
        configureModelsButton.setToolTipText("Open settings to configure AI models");
        configureModelsButton.addActionListener(e -> SettingsDialog.showSettingsDialog(chrome, SettingsDialog.MODELS_TAB));

        // Renamed button and updated action listener
        deepScanButton = new JButton("Deep Scan");
        deepScanButton.setToolTipText("Perform a deeper analysis (Code + Tests) to suggest relevant context");
        deepScanButton.addActionListener(this::triggerDeepScan);
        deepScanButton.setEnabled(false); // Start disabled like command input

        // Top Bar (History, Configure Models, Stop) (North)
        JPanel topBarPanel = buildTopBarPanel();
        add(topBarPanel, BorderLayout.NORTH);

        // Center Panel (Command Input + System/Result) (Center)
        this.centerPanel = buildCenterPanel();
        add(this.centerPanel, BorderLayout.CENTER);

        // Bottom Bar (Mic, Model, Actions) (South)
        JPanel bottomPanel = buildBottomPanel();
        add(bottomPanel, BorderLayout.SOUTH);

        // Initialize the reference file table and suggestion area
        initializeReferenceFileTable();

        // Initialize and configure the context suggestion timer
        contextSuggestionTimer = new javax.swing.Timer(100, this::triggerContextSuggestion);
        contextSuggestionTimer.setRepeats(false);
        instructionsArea.getDocument().addDocumentListener(new DocumentListener() {
            private void checkAndHandleSuggestions() {
                if (getInstructions().split("\\s+").length >= 2) {
                    contextSuggestionTimer.restart();
                } else {
                    // Input is blank or too short: stop timer, invalidate generation, reset state, schedule UI clear.
                    contextSuggestionTimer.stop();
                    long myGen = suggestionGeneration.incrementAndGet(); // Invalidate any running/pending task
                    logger.trace("Input cleared/shortened, stopping timer and invalidating suggestions (gen {})", myGen);

                    // Reset internal state immediately
                    InstructionsPanel.this.lastCheckedInputText = null;
                    InstructionsPanel.this.lastCheckedEmbeddings = null;

                    // Schedule UI update, guarded by generation check
                    SwingUtilities.invokeLater(() -> {
                        if (myGen == suggestionGeneration.get()) {
                            logger.trace("Applying UI clear for gen {}", myGen);
                            referenceFileTable.setValueAt(List.of(), 0, 0);
                            failureReasonLabel.setVisible(false);
                            suggestionCardLayout.show(suggestionContentPanel, "TABLE"); // Show empty table
                        } else {
                            logger.trace("Skipping UI clear for gen {} (current gen {})", myGen, suggestionGeneration.get());
                        }
                    });
                }
            }

            @Override
            public void insertUpdate(DocumentEvent e) {
                checkAndHandleSuggestions();
            }

            @Override
            public void removeUpdate(DocumentEvent e) {
                checkAndHandleSuggestions();
            }

            @Override
            public void changedUpdate(DocumentEvent e) {
                checkAndHandleSuggestions();
            }
        });

        SwingUtilities.invokeLater(() -> {
            if (chrome.getFrame() != null && chrome.getFrame().getRootPane() != null) {
                chrome.getFrame().getRootPane().setDefaultButton(codeButton);
            }
        });

        // Add this panel as a listener to context changes, only if CM is available
        if (this.contextManager != null) {
            this.contextManager.addContextListener(this);
        }

        // Set initial button states based on CM availability
        updateButtonStates();
    }

    public UndoManager getCommandInputUndoManager() {
        return commandInputUndoManager;
    }

    public JTextArea getInstructionsArea() {
        return instructionsArea;
    }

    private JTextArea buildCommandInputField() {
        var area = new JTextArea(3, 40);
        // The BorderUtils will now handle the border, including focus behavior and padding.
        BorderUtils.addFocusBorder(area, area);
        area.setLineWrap(true);
        area.setWrapStyleWord(true);
        area.setRows(3); // Initial rows
        area.setMinimumSize(new Dimension(100, 80));
        area.setEnabled(false); // Start disabled
        area.setText(PLACEHOLDER_TEXT); // Keep placeholder, will be cleared on activation
        area.getDocument().addUndoableEditListener(commandInputUndoManager);
        ((AbstractDocument) area.getDocument()).setDocumentFilter(new AtTriggerFilter());


        // Add Ctrl+Enter shortcut to trigger the default button
        var ctrlEnter = KeyStroke.getKeyStroke(KeyEvent.VK_ENTER, java.awt.event.InputEvent.CTRL_DOWN_MASK);
        area.getInputMap().put(ctrlEnter, "submitDefault");
        area.getActionMap().put("submitDefault", new AbstractAction() {
            @Override
            public void actionPerformed(ActionEvent e) {
                // If there's a default button, "click" it
                var rootPane = SwingUtilities.getRootPane(area);
                if (rootPane != null && rootPane.getDefaultButton() != null) {
                    rootPane.getDefaultButton().doClick();
                }
            }
        });

        // Add Undo (Ctrl+Z) and Redo (Ctrl+Y or Ctrl+Shift+Z) actions
        var undoKeyStroke = KeyStroke.getKeyStroke(KeyEvent.VK_Z, java.awt.event.InputEvent.CTRL_DOWN_MASK);
        var redoKeyStroke = KeyStroke.getKeyStroke(KeyEvent.VK_Y, java.awt.event.InputEvent.CTRL_DOWN_MASK);
        var redoAlternativeKeyStroke = KeyStroke.getKeyStroke(KeyEvent.VK_Z, java.awt.event.InputEvent.CTRL_DOWN_MASK | java.awt.event.InputEvent.SHIFT_DOWN_MASK);

        area.getInputMap().put(undoKeyStroke, "undo");
        area.getActionMap().put("undo", new AbstractAction() {
            @Override
            public void actionPerformed(ActionEvent e) {
                if (commandInputUndoManager.canUndo()) {
                    commandInputUndoManager.undo();
                }
            }
        });

        area.getInputMap().put(redoKeyStroke, "redo");
        area.getInputMap().put(redoAlternativeKeyStroke, "redo"); // Alternative for redo
        area.getActionMap().put("redo", new AbstractAction() {
            @Override
            public void actionPerformed(ActionEvent e) {
                if (commandInputUndoManager.canRedo()) {
                    commandInputUndoManager.redo();
                }
            }
        });

        // Add Shift+Enter shortcut to insert a newline
        var shiftEnter = KeyStroke.getKeyStroke(KeyEvent.VK_ENTER, java.awt.event.InputEvent.SHIFT_DOWN_MASK);
        area.getInputMap().put(shiftEnter, "insertNewline");
        area.getActionMap().put("insertNewline", new AbstractAction() {
            @Override
            public void actionPerformed(ActionEvent e) {
                int caretPosition = area.getCaretPosition();
                area.insert("\n", caretPosition);
            }
        });

        return area;
    }

    private JPanel buildTopBarPanel() {
        JPanel topBarPanel = new JPanel(new BorderLayout(H_GAP, 0));
        topBarPanel.setBorder(BorderFactory.createEmptyBorder(0, H_PAD, 2, H_PAD));

        // Left Panel (Mic + History) (West)
        JPanel leftPanel = new JPanel(new FlowLayout(FlowLayout.LEFT, 0, 0));
        leftPanel.add(micButton);
        leftPanel.add(Box.createHorizontalStrut(H_GAP));

        JButton historyButton = new JButton("History ▼");
        historyButton.setToolTipText("Select a previous instruction from history");
        historyButton.addActionListener(e -> showHistoryMenu(historyButton));
        leftPanel.add(historyButton);
        leftPanel.add(Box.createHorizontalStrut(H_GAP));

        leftPanel.add(configureModelsButton); // Add the new button here

        topBarPanel.add(leftPanel, BorderLayout.WEST);
        return topBarPanel;
    }

    private JPanel buildCenterPanel() {
        JPanel panel = new JPanel();
        panel.setLayout(new BoxLayout(panel, BoxLayout.PAGE_AXIS));

        // Command Input Field
        JScrollPane commandScrollPane = new JScrollPane(instructionsArea);
        commandScrollPane.setVerticalScrollBarPolicy(JScrollPane.VERTICAL_SCROLLBAR_AS_NEEDED);
        commandScrollPane.setPreferredSize(new Dimension(600, 80)); // Use preferred size for layout
        commandScrollPane.setMinimumSize(new Dimension(100, 80));

        // Transparent input-overlay panel
        this.overlayPanel = new JPanel(); // Initialize the member variable
        overlayPanel.setOpaque(false); // Make it transparent
        overlayPanel.setCursor(Cursor.getPredefinedCursor(Cursor.TEXT_CURSOR)); // Hint text input

        // Layered pane to stack command input and overlay
        var layeredPane = new JLayeredPane();
        // Set layout manager for layered pane to handle component bounds automatically
        layeredPane.setLayout(new OverlayLayout(layeredPane)); // Or use custom layout if needed
        layeredPane.setPreferredSize(commandScrollPane.getPreferredSize()); // Match size
        layeredPane.setMinimumSize(commandScrollPane.getMinimumSize());
        layeredPane.setBorder(new EmptyBorder(0, H_PAD, 0, H_PAD));

        // Add components to layers
        layeredPane.add(commandScrollPane, JLayeredPane.DEFAULT_LAYER); // Input field at the bottom
        layeredPane.add(overlayPanel, JLayeredPane.PALETTE_LAYER); // Overlay on top

        // Mouse listener for the overlay
        overlayPanel.addMouseListener(new java.awt.event.MouseAdapter() {
            @Override
            public void mouseClicked(java.awt.event.MouseEvent e) {
                activateCommandInput();
            }
        });

        panel.add(layeredPane); // Add the layered pane instead of the scroll pane directly

        // Reference-file table will be inserted just below the command input (now layeredPane)
        // by initializeReferenceFileTable()

        // System Messages + Command Result
        var topInfoPanel = new JPanel();
        topInfoPanel.setLayout(new BoxLayout(topInfoPanel, BoxLayout.PAGE_AXIS));
        topInfoPanel.add(commandResultLabel);
        topInfoPanel.add(systemScrollPane);
        panel.add(topInfoPanel);

        return panel;
    }

    /**
     * Initializes the file-reference table that sits directly beneath the
     * command-input field and wires a context-menu that targets the specific
     * badge the mouse is over (mirrors ContextPanel behaviour).
     */
    private void initializeReferenceFileTable()
    {
        // ----- create the table itself --------------------------------------------------------
        referenceFileTable = new JTable(new javax.swing.table.DefaultTableModel(
                new Object[]{"File References"}, 1)
        {
            @Override
            public boolean isCellEditable(int row, int column) {
                return false;
            }

            @Override
            public Class<?> getColumnClass(int columnIndex) {
                return List.class;
            }
        });
        referenceFileTable.setFont(new Font(Font.MONOSPACED, Font.PLAIN, 12));
        // Dynamically set row height based on renderer's preferred size
        referenceFileTable.setRowHeight(TableUtils.measuredBadgeRowHeight(referenceFileTable));

        referenceFileTable.setTableHeader(null);             // single-column ⇒ header not needed
        referenceFileTable.setShowGrid(false);
        referenceFileTable.getColumnModel()
                .getColumn(0)
                .setCellRenderer(new TableUtils.FileReferencesTableCellRenderer());

        // Clear initial content (it will be populated by context suggestions)
        referenceFileTable.setValueAt(List.of(), 0, 0);

        // ----- context-menu support -----------------------------------------------------------
        referenceFileTable.addMouseListener(new java.awt.event.MouseAdapter() {
            @Override
            public void mousePressed(java.awt.event.MouseEvent e)  { 
                ContextMenuUtils.handleFileReferenceClick(e,
                                                         referenceFileTable,
                                                         chrome,
                                                         () -> triggerContextSuggestion(null)); 
            }
            
            @Override
            public void mouseReleased(java.awt.event.MouseEvent e) { 
                mousePressed(e); 
            }
        });

        // Clear selection when the table loses focus
        referenceFileTable.addFocusListener(new java.awt.event.FocusAdapter() {
            @Override
            public void focusLost(java.awt.event.FocusEvent e) {
                referenceFileTable.clearSelection();
            }
        });

        // ----- wrap table in a scroll-pane ----------------------------------------------------
        this.tableScrollPane = new JScrollPane(referenceFileTable);
        tableScrollPane.setBorder(BorderFactory.createEmptyBorder());
        tableScrollPane.setVerticalScrollBarPolicy(ScrollPaneConstants.VERTICAL_SCROLLBAR_NEVER);

        // ----- create failure reason label ----------------------------------------------------
        this.failureReasonLabel = new JLabel();
        failureReasonLabel.setFont(referenceFileTable.getFont()); // Use same font as table/badges
        failureReasonLabel.setBorder(BorderFactory.createEmptyBorder(0, H_PAD, 0, H_PAD));
        failureReasonLabel.setVisible(false); // Initially hidden

        // ----- create content panel with CardLayout -------------------------------------------
        this.suggestionCardLayout = new CardLayout();
        this.suggestionContentPanel = new JPanel(suggestionCardLayout);
        suggestionContentPanel.add(tableScrollPane, "TABLE");
        suggestionContentPanel.add(failureReasonLabel, "LABEL");

        // ----- create container panel for button and content (table/label) -------------------
        var suggestionAreaPanel = new JPanel(new BorderLayout(H_GLUE, 0));
        suggestionAreaPanel.setBorder(BorderFactory.createEmptyBorder(V_GLUE, H_PAD, V_GLUE, H_PAD));

        // Add the Deep Scan button to the left
        suggestionAreaPanel.add(deepScanButton, BorderLayout.WEST);
        // Add the card layout panel (containing table or label) to the center
        suggestionAreaPanel.add(suggestionContentPanel, BorderLayout.CENTER);

        // Apply height constraints to the container panel
        int currentPanelRowHeight = referenceFileTable.getRowHeight(); // This now uses the dynamic height
        int fixedHeight = currentPanelRowHeight + 2; // +2 for a tiny margin for the panel itself
        suggestionAreaPanel.setPreferredSize(new Dimension(600, fixedHeight));
        suggestionAreaPanel.setMinimumSize(new Dimension(100, fixedHeight));
        // Allow panel to span horizontally, while height remains fixed.
        suggestionAreaPanel.setMaximumSize(new Dimension(Integer.MAX_VALUE, fixedHeight));

        // Insert the container panel beneath the command-input area (index 1)
        centerPanel.add(suggestionAreaPanel, 1);
    }


    private JPanel buildBottomPanel() {
        JPanel bottomPanel = new JPanel();
        bottomPanel.setLayout(new BoxLayout(bottomPanel, BoxLayout.LINE_AXIS));
        bottomPanel.setBorder(BorderFactory.createEmptyBorder(2, 2, 2, 2));

        // Add action buttons directly to the bottom panel
        bottomPanel.add(architectButton);
        bottomPanel.add(Box.createHorizontalStrut(H_GAP));
        bottomPanel.add(codeButton);
        bottomPanel.add(Box.createHorizontalStrut(H_GAP));
        bottomPanel.add(askButton);
        bottomPanel.add(Box.createHorizontalStrut(H_GAP));
        bottomPanel.add(searchButton);
        bottomPanel.add(Box.createHorizontalStrut(H_GAP));
        bottomPanel.add(runButton);

        // Set preferred size of codeButton and askButton to match agentButton
        // This needs to be done after buttons are potentially realized/packed by layout
        SwingUtilities.invokeLater(() -> {
            Dimension buttonSize = architectButton.getPreferredSize();
            if (buttonSize != null && buttonSize.width > 0 && buttonSize.height > 0) {
                codeButton.setPreferredSize(buttonSize);
                askButton.setPreferredSize(buttonSize);
                // Revalidate parent if sizes changed to ensure layout updates
                bottomPanel.revalidate();
                bottomPanel.repaint();
            }
        });

        // Add flexible space between action buttons and stop button
        bottomPanel.add(Box.createHorizontalGlue());

        // Add Stop button to the right side
        stopButton.setAlignmentY(Component.CENTER_ALIGNMENT);
        bottomPanel.add(stopButton);

        return bottomPanel;
    }

    /**
     * Builds the system messages area that appears below the command input area.
     * Moved from HistoryOutputPanel.
     */
    private JScrollPane buildSystemMessagesArea() {
        // Create text area for system messages
        systemArea.setEditable(false);
        systemArea.getCaret().setVisible(false); // Hide the edit caret
        systemArea.setLineWrap(true);
        systemArea.setWrapStyleWord(true);
        systemArea.setRows(4);

        // Create scroll pane with border and title
        var scrollPane = new JScrollPane(systemArea);
        scrollPane.setBorder(BorderFactory.createTitledBorder(
                BorderFactory.createEtchedBorder(),
                "System Messages",
                TitledBorder.DEFAULT_JUSTIFICATION,
                TitledBorder.DEFAULT_POSITION,
                new Font(Font.DIALOG, Font.BOLD, 12)
        ));
        AutoScroller.install(scrollPane);

        return scrollPane;
    }

    /**
     * Builds the command result label.
     * Moved from HistoryOutputPanel.
     */
    private JLabel buildCommandResultLabel() {
        var label = new JLabel(" "); // Start with a space to ensure height
        label.setBorder(new EmptyBorder(2, H_PAD, 2, H_PAD));
        return label;
    }

    private void showHistoryMenu(Component invoker) {
        logger.trace("Showing history menu");
        JPopupMenu historyMenu = new JPopupMenu();
        var project = chrome.getProject();
        if (project == null) {
            logger.warn("Cannot show history menu: project is null");
            JMenuItem errorItem = new JMenuItem("Project not loaded");
            errorItem.setEnabled(false);
            historyMenu.add(errorItem);
        } else {
            List<String> historyItems = project.loadTextHistory();
            logger.trace("History items loaded: {}", historyItems.size());
            if (historyItems.isEmpty()) {
                JMenuItem emptyItem = new JMenuItem("(No history items)");
                emptyItem.setEnabled(false);
                historyMenu.add(emptyItem);
            } else {
                for (int i = historyItems.size() - 1; i >= 0; i--) {
                    String item = historyItems.get(i);
                    String itemWithoutNewlines = item.replace('\n', ' ');
                    String displayText = itemWithoutNewlines.length() > TRUNCATION_LENGTH
                                         ? itemWithoutNewlines.substring(0, TRUNCATION_LENGTH) + "..."
                                         : itemWithoutNewlines;
                    String escapedItem = item.replace("&", "&amp;")
                            .replace("<", "&lt;")
                            .replace(">", "&gt;")
                            .replace("\"", "&quot;");
                    JMenuItem menuItem = new JMenuItem(displayText);
                    menuItem.setToolTipText("<html><pre>" + escapedItem + "</pre></html>");
                    menuItem.addActionListener(event -> {
                        // Hide overlay and enable input field and deep scan button
                        overlayPanel.setVisible(false);
                        setCommandInputAndDeepScanEnabled(true);

                        // Set text and request focus
                        instructionsArea.setText(item);
                        commandInputUndoManager.discardAllEdits(); // Clear undo history for new text
                        instructionsArea.requestFocusInWindow();
                    });
                    historyMenu.add(menuItem);
                }
            }
        }
        if (chrome.themeManager != null) {
            chrome.themeManager.registerPopupMenu(historyMenu);
        }
        historyMenu.setMinimumSize(new Dimension(DROPDOWN_MENU_WIDTH, 0));
        historyMenu.setPreferredSize(new Dimension(DROPDOWN_MENU_WIDTH, historyMenu.getPreferredSize().height));
        historyMenu.pack();
        logger.trace("Showing history menu with preferred width: {}", DROPDOWN_MENU_WIDTH);
        historyMenu.show(invoker, 0, invoker.getHeight());
    }

    /**
     * Checks if the current context managed by the ContextManager contains any image fragments.
     *
     * @return true if the top context exists and contains at least one PasteImageFragment, false otherwise.
     */
    private boolean contextHasImages() {
        var contextManager = chrome.getContextManager();
        return contextManager.topContext() != null &&
                contextManager.topContext().allFragments()
                        .anyMatch(f -> !f.isText() && !(f instanceof ContextFragment.OutputFragment));
    }

    /**
     * Shows a modal error dialog informing the user that the required models lack vision support.
     * Offers to open the Model settings tab.
     *
     * @param requiredModelsInfo A string describing the model(s) that lack vision support (e.g., model names).
     */
    private void showVisionSupportErrorDialog(String requiredModelsInfo) {
        String message = """
                         <html>The current operation involves images, but the following selected model(s) do not support vision:<br>
                         <b>%s</b><br><br>
                         Please select vision-capable models in the settings to proceed with image-based tasks.</html>
                         """.formatted(requiredModelsInfo);
        Object[] options = {"Open Model Settings", "Cancel"};
        int choice = JOptionPane.showOptionDialog(
                chrome.getFrame(),
                message,
                "Model Vision Support Error",
                JOptionPane.YES_NO_OPTION,
                JOptionPane.ERROR_MESSAGE,
                null, // icon
                options,
                options[0] // Default button (open settings)
        );

        if (choice == JOptionPane.YES_OPTION) { // Open Settings
            SwingUtilities.invokeLater(() -> SettingsDialog.showSettingsDialog(chrome, SettingsDialog.MODELS_TAB));
        }
        // In either case (Settings opened or Cancel pressed), the original action is aborted by returning from the caller.
    }

    // --- Public API ---

    /**
     * Gets the current user input text. If the placeholder is currently displayed,
     * it returns an empty string, otherwise it returns the actual text content.
     */
    public String getInstructions() {
        return SwingUtil.runOnEdt(() -> {
            return instructionsArea.getText().equals(PLACEHOLDER_TEXT)
                   ? ""
                   : instructionsArea.getText();
        }, "");
    }

    /**
     * Clears the command input field and ensures the text color is set to the standard foreground.
     * This prevents the placeholder from reappearing inadvertently.
     */
    public void clearCommandInput() {
        SwingUtilities.invokeLater(() -> {
            instructionsArea.setText("");
            commandInputUndoManager.discardAllEdits(); // Clear undo history as well
        });
    }

    public void requestCommandInputFocus() {
        SwingUtilities.invokeLater(instructionsArea::requestFocus);
    }

    /**
     * Sets the text of the command result label.
     * Moved from HistoryOutputPanel.
     */
    public void setCommandResultText(String text) {
        SwingUtilities.invokeLater(() -> commandResultLabel.setText(text));
    }

    /**
     * Clears the text of the command result label.
     * Moved from HistoryOutputPanel.
     */
    public void clearCommandResultText() {
        SwingUtilities.invokeLater(() -> commandResultLabel.setText(" ")); // Set back to space to maintain height
    }

    /**
     * Appends text to the system output area with timestamp.
     * Moved from HistoryOutputPanel.
     */
    public void appendSystemOutput(String message) {
        SwingUtilities.invokeLater(() -> {
            // Format timestamp as HH:MM
            String timestamp = java.time.LocalTime.now().format(java.time.format.DateTimeFormatter.ofPattern("HH:mm"));

            // Add newline if needed
            if (!systemArea.getText().isEmpty() && !systemArea.getText().endsWith("\n")) {
                systemArea.append("\n");
            }

            // Append timestamped message
            systemArea.append(timestamp + ": " + message);
            // Scroll to bottom
            systemArea.setCaretPosition(systemArea.getDocument().getLength());
        });
    }


    /**
     * Executes a context-modifying operation with temporary listener detachment to avoid
     * triggering context suggestions for our own actions.
     * 
     * @param action The operation to execute with the listener detached
     * @param taskDescription A description for the context task
     */
    private void withTemporaryListenerDetachment(Runnable action, String taskDescription) {
        if (contextManager == null) {
            logger.warn("Cannot execute with listener detachment: ContextManager is null");
            return;
        }
        
        // First detach this panel as a listener
        contextManager.removeContextListener(this);
        
        // Submit the task
        chrome.contextManager.submitContextTask(taskDescription, () -> {
            try {
                // Execute the action
                action.run();
            } finally {
                // Always re-attach the listener when done
                SwingUtilities.invokeLater(() -> {
                    // Re-add on EDT to avoid concurrent modification issues
                    contextManager.addContextListener(this);
                    logger.debug("Listener re-attached after {}", taskDescription);
                });
            }
        });
    }
    
    // --- Private Execution Logic ---

    /**
     * Called by the contextSuggestionTimer or external events (like context changes)
     * to initiate a context suggestion task. It increments the generation counter
     * and submits the task to the sequential worker executor.
     */
    private void triggerContextSuggestion(ActionEvent e) { // ActionEvent will be null for external triggers
        var goal = getInstructions(); // Capture snapshot on EDT

        // Basic checks before submitting to worker
        if (goal.isBlank()) {
            // The DocumentListener handles clearing
            logger.trace("triggerContextSuggestion called with empty goal, not submitting task.");
            return;
        }

        // Increment generation and submit the task
        long myGen = suggestionGeneration.incrementAndGet();
        if (e == null) { // If triggered externally (e.g., context change)
            forceSuggestions.set(true);
            logger.trace("Forcing suggestion at generation {} due to external trigger", myGen);
        }
        logger.trace("Submitting suggestion task generation {}", myGen);
        suggestionWorker.submit(() -> processInputSuggestions(myGen, goal));
    }

    /**
     * Performs the actual context suggestion logic off the EDT.
     * This method includes checks against the current `suggestionGeneration`
     * to ensure only the latest task proceeds and updates the UI.
     *
     * @param myGen    The generation number of this specific task.
     * @param snapshot The input text captured when this task was initiated.
     */
    private void processInputSuggestions(long myGen, String snapshot) {
        logger.trace("Starting suggestion task generation {}", myGen);

        if (contextManager == null) {
            logger.warn("Task {} cannot provide suggestions: ContextManager is not available.", myGen);
            SwingUtilities.invokeLater(() -> showFailureLabel("Context features unavailable"));
            return;
        }

        // 0. Initial staleness check
        if (myGen != suggestionGeneration.get()) {
            logger.trace("Task {} is stale (current gen {}), aborting early.", myGen, suggestionGeneration.get());
            showPendingContext(null);
            return;
        }

        boolean currentForceState = forceSuggestions.get(); // Read the state for this task

        // Conditionally skip checks if currentForceState is true
        if (!currentForceState) {
            // 1. Quick literal check
            if (snapshot.equals(lastCheckedInputText)) {
                logger.trace("Task {} input is literally unchanged (not forced), aborting.", myGen);
                showPendingContext(null);
                return;
            }
        } else {
            logger.trace("Task {} is forced, skipping literal check.", myGen);
        }

        // 2. Embedding Model Check (This check MUST run even if forced, as we need the model)
        if (!Brokk.embeddingModelFuture.isDone()) {
            SwingUtilities.invokeLater(() -> showFailureLabel("Waiting for model download"));
            logger.trace("Task {} waiting for model.", myGen);
            return; // Don't proceed further until model is ready
        }
        AbstractModel embeddingModel;
        try {
            embeddingModel = Brokk.embeddingModelFuture.get();
            assert embeddingModel != null;
        } catch (ExecutionException | InterruptedException ex) {
            logger.error("Task {} failed to get embedding model", myGen, ex);
            SwingUtilities.invokeLater(() -> showFailureLabel("Error loading embedding model"));
            return;
        }

        // 3. Staleness check before embedding
        if (myGen != suggestionGeneration.get()) {
            logger.trace("Task {} is stale before embedding, aborting.", myGen);
            showPendingContext(null);
            return;
        }

        // 4. Compute Embeddings
        List<String> chunks = Arrays.stream(snapshot.split("[.\\n]"))
                .map(String::strip)
                .filter(s -> !s.isEmpty())
                .toList();
        float[][] newEmbeddings = chunks.isEmpty()
                                  ? new float[0][]
                                  : chunks.stream()
                                          .map(chunk -> embeddingModel.embed(chunk, Generator.PoolingType.AVG))
                                          .toArray(float[][]::new);

        // 5. Staleness check after embedding
        if (myGen != suggestionGeneration.get()) {
            logger.trace("Task {} is stale after embedding, aborting.", myGen);
            showPendingContext(null);
            return;
        }

        if (!currentForceState) {
            // 6. Semantic Comparison
            boolean isDifferent = isSemanticallyDifferent(snapshot, newEmbeddings);

            if (!isDifferent) {
                logger.trace("Task {} input is semantically similar (not forced), aborting ContextAgent.", myGen);
                showPendingContext(null);
                return;
            }
        } else {
            logger.trace("Task {} is forced, skipping semantic similarity check.", myGen);
        }

        // 8. Run ContextAgent
        logger.debug("Task {} fetching QUICK context recommendations for: '{}'", myGen, snapshot);
        var model = contextManager.getService().quickestModel();
        ContextAgent.RecommendationResult recommendations;
        try {
            ContextAgent agent = new ContextAgent(contextManager, model, snapshot, false);
            recommendations = agent.getRecommendations(false);

            // 10. Process results
            if (!recommendations.success()) {
                logger.debug("Task {} quick context suggestion failed: {}", myGen, recommendations.reasoning());
                showPendingContext(recommendations.reasoning());
                return;
            }

            var fileRefs = recommendations.fragments().stream()
                    .flatMap(f -> f.files(contextManager.getProject()).stream())
                    .distinct()
                    .map(pf -> new FileReferenceData(pf.getFileName(), pf.toString(), pf))
                    .toList();
            if (fileRefs.isEmpty()) {
                logger.debug("Task {} found no relevant files.", myGen);
                showPendingContext("No quick suggestions");
                return;
            }

            // Update the UI with our new recommendations, or save them for the next task to use
            logger.debug("Task {} updating quick reference table with {} suggestions", myGen, fileRefs.size());
            if (myGen == suggestionGeneration.get()) {
                SwingUtilities.invokeLater(() -> showSuggestionsTable(fileRefs));
                pendingQuickContext = null;
            } else {
                pendingQuickContext = fileRefs;
            }

            // Set our snapshot as the new semantic baseline
            this.lastCheckedInputText = snapshot;
            this.lastCheckedEmbeddings = newEmbeddings;
        } catch (InterruptedException ex) {
            // shouldn't happen
            throw new RuntimeException(ex);
        } finally {
            if (currentForceState) {
                forceSuggestions.set(false);
                logger.trace("Task {} cleared forceSuggestions.", myGen);
            }
        }
    }

    private void showPendingContext(@Nullable String failureExplanation) {
        // do this on the serial task thread, before we move to the EDT
        var contextToDisplay = pendingQuickContext;
        pendingQuickContext = null;

        SwingUtilities.invokeLater(() -> {
            if (contextToDisplay != null) {
                showSuggestionsTable(contextToDisplay);
            } else if (failureExplanation != null) {
                showFailureLabel(failureExplanation);
            }
        });
    }

    /**
     * Checks if the new text/embeddings are semantically different from the
     * last processed state (`lastCheckedInputText`, `lastCheckedEmbeddings`).
     */
    private boolean isSemanticallyDifferent(String currentText, float[][] newEmbeddings) {
        if (lastCheckedInputText == null || lastCheckedEmbeddings == null) {
            // First run or state was reset. Treat as different and store the new embeddings.
            logger.debug("New embeddings input is trivially different from empty old");
            return true;
        }

        // Compare lengths
        if (newEmbeddings.length != lastCheckedEmbeddings.length) {
            logger.debug("New embeddings length differs from last checked embeddings length.");
            return true;
        }

        // Compare pairwise cosine similarity
        final float SIMILARITY_THRESHOLD = 0.85f;
        float minSimilarity = Float.MAX_VALUE;
        for (int i = 0; i < newEmbeddings.length; i++) {
            float similarity = cosine(newEmbeddings[i], lastCheckedEmbeddings[i]);
            if (similarity < minSimilarity) {
                minSimilarity = similarity;
            }
            if (similarity < SIMILARITY_THRESHOLD) {
                var msg = """
                New embeddings similarity = %.3f, triggering recompute
                
                # Old text
                %s
                
                # New text
                %s
                """.formatted(similarity, lastCheckedInputText, currentText);
                logger.debug(msg);
                return true;
            }
        }

        logger.debug("Minimum similarity was {}", minSimilarity);

        // If lengths match and all similarities are above threshold, it's not different enough.
        // Do NOT update lastCheckedEmbeddings here, keep the previous ones for the next comparison.
        return false;
    }

    /**
     * Helper to show the failure label with a message.
     */
    private void showFailureLabel(String message) {
        boolean isDark = UIManager.getBoolean("laf.dark");
        failureReasonLabel.setForeground(ThemeColors.getColor(isDark, "badge_foreground"));
        failureReasonLabel.setText(message);
        failureReasonLabel.setVisible(true);
        tableScrollPane.setVisible(false); // Ensure table scrollpane is hidden
        referenceFileTable.setValueAt(List.of(), 0, 0); // Clear table data
        suggestionCardLayout.show(suggestionContentPanel, "LABEL"); // Show label
    }

    /**
     * Helper to show the suggestions table with file references.
     */
    private void showSuggestionsTable(List<FileReferenceData> fileRefs) {
        referenceFileTable.setValueAt(fileRefs, 0, 0);
        failureReasonLabel.setVisible(false);
        tableScrollPane.setVisible(true); // Ensure table scrollpane is visible
        suggestionCardLayout.show(suggestionContentPanel, "TABLE"); // Show table
    }

    /**
     * Triggered by the "Deep Scan" button click.
     * Runs the Deep Scan agents and shows the results dialog.
     * Delegates the core logic to the DeepScanDialog class.
     */
    private void triggerDeepScan(ActionEvent e) {
        var goal = getInstructions();
        deepScanButton.setEnabled(false);
        try {
            DeepScanDialog.triggerDeepScan(chrome, goal);
        } finally {
            deepScanButton.setEnabled(true);
            chrome.getContextManager().submitBackgroundTask("", this::checkBalanceAndNotify);
            checkFocusAndNotify("Deep Scan");
        }
    }

    /**
     * Checks the user's balance if using the Brokk proxy and displays a notification
     * if the balance is low.
     */
    public void checkBalanceAndNotify() {
        if (Project.getProxySetting() != Project.LlmProxySetting.BROKK) {
            return; // Only check balance when using Brokk proxy
        }

        var contextManager = chrome.getContextManager();
        contextManager.submitBackgroundTask("", () -> {
            try {
                float balance = contextManager.getService().getUserBalance();
                logger.debug("Checked balance: ${}", String.format("%.2f", balance));

                // If balance drops below the minimum paid threshold, reinitialize models to enforce free tier
                if (balance < Service.MINIMUM_PAID_BALANCE) {
                    logger.debug("Balance below minimum paid threshold (${}), reinitializing models to free tier.", Service.MINIMUM_PAID_BALANCE);
                    // This will refetch models and apply the lowBalance filter based on MINIMUM_PAID_BALANCE
                    contextManager.reloadModelsAsync();

                    SwingUtilities.invokeLater(() -> {
                        if (freeTierNotified) {
                            // Only show the dialog once unless balance recovers
                            return;
                        }

                        freeTierNotified = true;
                        var panel = new JPanel();
                        panel.setLayout(new BoxLayout(panel, BoxLayout.Y_AXIS));
                        panel.setAlignmentX(Component.LEFT_ALIGNMENT);

                        panel.add(new JLabel("Brokk is running in the free tier. Only low-cost models are available."));
                        panel.add(Box.createVerticalStrut(5));
                        var label = new JLabel("To enable smarter models, subscribe or top up at:");
                        panel.add(label);
                        var browserLabel = new BrowserLabel(Service.TOP_UP_URL);
                        browserLabel.setAlignmentX(Component.LEFT_ALIGNMENT);
                        label.setAlignmentX(Component.LEFT_ALIGNMENT);
                        panel.add(browserLabel);

                        JOptionPane.showMessageDialog(
                                chrome.getFrame(),
                                panel,
                                "Balance Exhausted",
                                JOptionPane.WARNING_MESSAGE
                        );
                    });
                } else if (balance < Service.LOW_BALANCE_WARN_AT) {
                    if (lowBalanceNotified) {
                        // Only show the dialog once unless balance recovers
                        return;
                    }

                    lowBalanceNotified = true;
                    SwingUtilities.invokeLater(() -> {
                        var panel = new JPanel(new BorderLayout(0, V_GAP)); // Panel for text and link
                        var balanceMessage = String.format("Low account balance: $%.2f.", balance);
                        panel.add(new JLabel(balanceMessage), BorderLayout.NORTH);

                        var browserLabel = new io.github.jbellis.brokk.gui.components.BrowserLabel(Service.TOP_UP_URL, "Top up at " + Service.TOP_UP_URL + " to avoid interruptions.");
                        panel.add(browserLabel, BorderLayout.SOUTH);

                        JOptionPane.showMessageDialog(
                                chrome.getFrame(),
                                panel,
                                "Low Balance Warning",
                                JOptionPane.WARNING_MESSAGE);
                    });
                } else {
                    // reset the notification flag
                    lowBalanceNotified = false;
                }
            } catch (java.io.IOException e) {
                logger.error("Failed to check user balance", e);
            }
        });
    }


    /**
     * Executes the core logic for the "Code" command.
     * This runs inside the Runnable passed to contextManager.submitUserTask.
     */
    private void executeCodeCommand(StreamingChatLanguageModel model, String input) {
        var contextManager = chrome.getContextManager();

        contextManager.getAnalyzerWrapper().pause();
        try {
            var result = new CodeAgent(contextManager, model).runSession(input, false);
            if (result.stopDetails().reason() == SessionResult.StopReason.INTERRUPTED) {
                chrome.systemOutput("Code Agent cancelled!");
                // Save the partial result (if we didn't interrupt before we got any replies)
                if (result.output().messages().stream().anyMatch(m -> m instanceof AiMessage)) {
                    chrome.setSkipNextUpdateOutputPanelOnContextChange(true);
                    contextManager.addToHistory(result, false);
                }
            } else {
                if (result.stopDetails().reason() == SessionResult.StopReason.SUCCESS) {
                    chrome.systemOutput("Code Agent complete!");
                }
                // Code agent has logged error to console already
                chrome.setSkipNextUpdateOutputPanelOnContextChange(true);
                contextManager.addToHistory(result, false);
            }
        } finally {
            contextManager.getAnalyzerWrapper().resume();
        }
    }

    /**
     * Executes the core logic for the "Ask" command.
     * This runs inside the Runnable passed to contextManager.submitAction.
     */
    private void executeAskCommand(StreamingChatLanguageModel model, String question) {
        try {
            var contextManager = chrome.getContextManager();
            if (question.isBlank()) {
                chrome.toolErrorRaw("Please provide a question");
                return;
            }

            // stream from coder using the provided model
            var messages = CodePrompts.instance.collectAskMessages(contextManager, question);
            var response = contextManager.getLlm(model, "Ask: " + question).sendRequest(messages, true);
            if (response.error() != null) {
                chrome.toolErrorRaw("Error during 'Ask': " + response.error().getMessage());
            } else if (response.chatResponse() != null && response.chatResponse().aiMessage() != null) {
                var aiResponse = response.chatResponse().aiMessage();
                // Check if the response is valid before adding to history
                if (aiResponse.text() != null && !aiResponse.text().isBlank()) {
                    // Construct SessionResult for 'Ask'
                    var sessionResult = new SessionResult("Ask: " + question,
                                                          List.copyOf(chrome.getLlmRawMessages()),
                                                          Map.of(), // No undo contents for Ask
<<<<<<< HEAD
                                                          SessionResult.StopReason.SUCCESS);
=======
                                                          new SessionResult.StopDetails(SessionResult.StopReason.SUCCESS));
                    chrome.setSkipNextUpdateOutputPanelOnContextChange(true);
>>>>>>> dc56fcd8
                    contextManager.addToHistory(sessionResult, false);
                    chrome.systemOutput("Ask command complete!");
                } else {
                    chrome.systemOutput("Ask command completed with an empty response.");
                }
            } else {
                chrome.systemOutput("Ask command completed with no response data.");
            }
        } catch (InterruptedException e) {
            chrome.systemOutput("Ask command cancelled!");
            // Check if we have any partial output to save
            maybeAddInterruptedResult("Ask", question);
        }
    }

    private void maybeAddInterruptedResult(String action, String input) {
        if (chrome.getLlmRawMessages().stream().anyMatch(m -> m instanceof AiMessage)) {
            logger.debug(action + " command cancelled with partial results");
            var sessionResult = new SessionResult("%s (Cancelled): %s".formatted(action, input),
                                                  new TaskFragment(List.copyOf(chrome.getLlmRawMessages()), input),
                                                  Map.of(),
                                                  new SessionResult.StopDetails(SessionResult.StopReason.INTERRUPTED));
            chrome.getContextManager().addToHistory(sessionResult, false);
        }
    }

    /**
     * Executes the core logic for the "Agent" command.
     * This runs inside the Runnable passed to contextManager.submitAction.
     *
     * @param goal    The initial user instruction passed to the agent.
     * @param options The configured options for the agent's tools.
     */
    private void executeAgentCommand(StreamingChatLanguageModel model, String goal, ArchitectAgent.ArchitectOptions options) {
        var contextManager = chrome.getContextManager();
        try {
            // Pass options to the constructor
            var agent = new ArchitectAgent(contextManager, model, contextManager.getToolRegistry(), goal, options);
            var result = agent.execute();
            chrome.systemOutput("Architect complete!");
            contextManager.addToHistory(result, false);
        } catch (InterruptedException e) {
            chrome.systemOutput("Architect Agent cancelled!");
            maybeAddInterruptedResult("Architect", goal);
        } catch (Exception e) {
            logger.error("Error during Agent execution", e);
            chrome.toolErrorRaw("Internal error during Agent command: " + e.getMessage());
        }
    }

    /**
     * Executes the core logic for the "Search" command.
     * This runs inside the Runnable passed to contextManager.submitAction.
     */
    private void executeSearchCommand(StreamingChatLanguageModel model, String query) {
        if (query.isBlank()) {
            chrome.toolErrorRaw("Please provide a search query");
            return;
        }
        try {
            var contextManager = chrome.getContextManager();
            var agent = new SearchAgent(query, contextManager, model, contextManager.getToolRegistry(), 0);
            var result = agent.execute();
            assert result != null;
            // Search does not stream to llmOutput, so add the final answer here
            chrome.llmOutput("\n# Answer\n%s".formatted(((ContextFragment.SearchFragment) result.output()).explanation()), ChatMessageType.AI);
            contextManager.addToHistory(result, false);
            chrome.systemOutput("Search complete!");
        } catch (InterruptedException e) {
            chrome.toolErrorRaw("Search agent cancelled without answering");
        }
    }

    /**
     * Executes the core logic for the "Run in Shell" command.
     * This runs inside the Runnable passed to contextManager.submitAction.
     */
    private void executeRunCommand(String input) {
        var contextManager = chrome.getContextManager();
        String actionMessage = "Run: " + input;

        try {
            chrome.showOutputSpinner("Executing command...");
            chrome.llmOutput("\n```bash\n", ChatMessageType.CUSTOM);
            Environment.instance.runShellCommand(input,
                                                 contextManager.getRoot(),
                                                 line -> chrome.llmOutput(line + "\n", ChatMessageType.CUSTOM));
            chrome.llmOutput("\n```", ChatMessageType.CUSTOM); // Close markdown block on success
            chrome.systemOutput("Run command complete!");
        } catch (Environment.SubprocessException e) {
            chrome.llmOutput("\n```", ChatMessageType.CUSTOM); // Ensure markdown block is closed on error
            actionMessage = "Run: " + input + " (failed: " + e.getMessage() + ")";
            chrome.systemOutput("Run command completed with errors -- see Output");
            logger.warn("Run command '{}' failed: {}", input, e.getMessage(), e);
            chrome.llmOutput("\n**Command Failed**", ChatMessageType.CUSTOM);
        } catch (InterruptedException e) {
            // If interrupted, the ```bash block might be open.
            // It's tricky to know if llmOutput for closing ``` is safe or needed here.
            // For now, just log and return, consistent with previous behavior for interruption.
            chrome.systemOutput("Cancelled!");
            // No action needed for context history on cancellation here
            return;
        } finally {
            chrome.hideOutputSpinner();
        }

        // Add to context history with the action message (which includes success/failure)
        final String finalActionMessage = actionMessage; // Effectively final for lambda
        contextManager.pushContext(ctx -> {
            var parsed = new TaskFragment(List.copyOf(chrome.getLlmRawMessages()), finalActionMessage);
            return ctx.withParsedOutput(parsed, CompletableFuture.completedFuture(finalActionMessage));
        });
    }

    // --- Action Handlers ---

    public void runArchitectCommand() {
        var goal = getInstructions();
        if (goal.isBlank()) {
            chrome.toolErrorRaw("Please provide an initial goal or instruction for the Architect");
            return;
        }

        var contextManager = chrome.getContextManager();
        var models = contextManager.getService();
        var architectModel = contextManager.getArchitectModel();
        var editModel = contextManager.getEditModel();
        var searchModel = contextManager.getSearchModel();

        if (contextHasImages()) {
            var nonVisionModels = Stream.of(architectModel, editModel, searchModel)
                    .filter(m -> !models.supportsVision(m))
                    .map(models::nameOf)
                    .toList();
            if (!nonVisionModels.isEmpty()) {
                showVisionSupportErrorDialog(String.join(", ", nonVisionModels));
                return; // Abort if any required model lacks vision and context has images
            }
        }

        // Disable buttons immediately to provide feedback
        chrome.getProject().addToInstructionsHistory(goal, 20);

        // Show the options dialog synchronously on the EDT. This blocks until the user clicks OK/Cancel.
        ArchitectAgent.ArchitectOptions options = ArchitectOptionsDialog.showDialogAndWait(chrome, contextManager);

        // If the user cancelled the dialog, options will be null.
        if (options == null) {
            chrome.systemOutput("Architect command cancelled during option selection.");
            enableButtons(); // Re-enable buttons since the action was cancelled before submission
            return;
        }
        clearCommandInput();

        // User confirmed options, now submit the actual agent execution to the background.
        submitAction("Architect", goal, () -> {
            // Proceed with execution using the selected options
            executeAgentCommand(architectModel, goal, options);
        });
    }

    // Methods for running commands. These prepare the input and model, then delegate
    // the core logic execution to contextManager.submitAction, which calls back
    // into the private execute* methods above.

    // Public entry point for default Code model
    public void runCodeCommand() {
        var contextManager = chrome.getContextManager();
        prepareAndRunCodeCommand(contextManager.getCodeModel());
    }

    // Public entry point for selected Code model from SplitButton
    public void runCodeCommand(StreamingChatLanguageModel modelToUse) {
        prepareAndRunCodeCommand(modelToUse);
    }

    // Core method to prepare and submit the Code action
    private void prepareAndRunCodeCommand(StreamingChatLanguageModel modelToUse) {
        var input = getInstructions();
        if (input.isBlank()) {
            chrome.toolErrorRaw("Please enter a command or text");
            return;
        }

        var contextManager = chrome.getContextManager();
        var models = contextManager.getService();

        if (contextHasImages() && !models.supportsVision(modelToUse)) {
            showVisionSupportErrorDialog(models.nameOf(modelToUse) + " (Code)");
            return;
        }

        chrome.getProject().addToInstructionsHistory(input, 20);
        clearCommandInput();
        // disableButtons() is called by submitAction via chrome.disableActionButtons()
        submitAction("Code", input, () -> executeCodeCommand(modelToUse, input));
    }

    // Public entry point for default Ask model
    public void runAskCommand() {
        var contextManager = chrome.getContextManager();
        prepareAndRunAskCommand(contextManager.getAskModel());
    }

    // Public entry point for selected Ask model from SplitButton
    public void runAskCommand(StreamingChatLanguageModel modelToUse) {
        prepareAndRunAskCommand(modelToUse);
    }

    // Core method to prepare and submit the Ask action
    private void prepareAndRunAskCommand(StreamingChatLanguageModel modelToUse) {
        var input = getInstructions();
        if (input.isBlank()) {
            chrome.toolErrorRaw("Please enter a question");
            return;
        }

        var contextManager = chrome.getContextManager();
        var models = contextManager.getService();

        if (contextHasImages() && !models.supportsVision(modelToUse)) {
            showVisionSupportErrorDialog(models.nameOf(modelToUse) + " (Ask)");
            return;
        }

        chrome.getProject().addToInstructionsHistory(input, 20);
        clearCommandInput();
        // disableButtons() is called by submitAction via chrome.disableActionButtons()
        submitAction("Ask", input, () -> executeAskCommand(modelToUse, input));
    }

    public void runSearchCommand() {
        var input = getInstructions();
        if (input.isBlank()) {
            chrome.toolErrorRaw("Please provide a search query");
            return;
        }

        var contextManager = chrome.getContextManager();
        var models = contextManager.getService();
        var searchModel = contextManager.getSearchModel();

        if (contextHasImages() && !models.supportsVision(searchModel)) {
            showVisionSupportErrorDialog(models.nameOf(searchModel) + " (Search)");
            return; // Abort if model doesn't support vision and context has images
        }

        chrome.getProject().addToInstructionsHistory(input, 20);
        // Update the LLM output panel directly via Chrome
        chrome.llmOutput("# Please be patient\n\nBrokk makes multiple requests to the LLM while searching. Progress is logged in System Messages below.", ChatMessageType.USER);
        clearCommandInput();
        disableButtons();
        // Submit the action, calling the private execute method inside the lambda
        submitAction("Search", input, () -> {
            executeSearchCommand(searchModel, input);
        });
    }

    public void runRunCommand() {
        var input = getInstructions();
        if (input.isBlank()) {
            chrome.toolError("Please enter a command to run");
            return;
        }
        chrome.getProject().addToInstructionsHistory(input, 20);
        clearCommandInput();
        disableButtons();
        // Submit the action, calling the private execute method inside the lambda
        submitAction("Run", input, () -> executeRunCommand(input));
    }

    /**
     * sets the llm output to indicate the action has started, and submits the task on the user pool
     */
    public Future<?> submitAction(String action, String input, Runnable task) {
        var cm = chrome.getContextManager();
        // need to set the correct parser here since we're going to append to the same fragment during the action
        String finalAction = (action + " MODE").toUpperCase();
        chrome.setLlmOutput(new ContextFragment.TaskFragment(cm.getParserForWorkspace(), List.of(new UserMessage(finalAction, input)), input));
        return cm.submitUserTask(finalAction, true, () -> {
            try {
                chrome.showOutputSpinner("Executing " + action + " command...");
                task.run();
            } finally {
                chrome.hideOutputSpinner();
                checkBalanceAndNotify();
                checkFocusAndNotify(action);
            }
        });
    }

    // Methods to disable and enable buttons.
    public void disableButtons() {
        SwingUtilities.invokeLater(() -> {
            architectButton.setEnabled(false);
            codeButton.setEnabled(false);
            askButton.setEnabled(false);
            searchButton.setEnabled(false);
            runButton.setEnabled(false);
            deepScanButton.setEnabled(false);
            stopButton.setEnabled(true);
            chrome.disableHistoryPanel();
        });
    }

    /**
     * Updates the enabled state of all action buttons based on project load status
     * and ContextManager availability. Called initially and when actions complete.
     */
    private void updateButtonStates() {
        SwingUtilities.invokeLater(() -> {
            boolean projectLoaded = chrome.getProject() != null;
            boolean cmAvailable = this.contextManager != null;
            boolean gitAvailable = projectLoaded && chrome.getProject().hasGit();

            // Architect Button
            if (projectLoaded && !gitAvailable) {
                architectButton.setEnabled(false);
                architectButton.setToolTipText("Architect feature requires Git integration for this project.");
            } else {
                architectButton.setEnabled(projectLoaded && cmAvailable);
                // Default tooltip is set during initialization, no need to reset unless it changed
            }

            // Code Button
            if (projectLoaded && !gitAvailable) {
                codeButton.setEnabled(false);
                codeButton.setToolTipText("Code feature requires Git integration for this project.");
            } else {
                codeButton.setEnabled(projectLoaded && cmAvailable);
                // Default tooltip is set during initialization, no need to reset unless it changed
            }

            askButton.setEnabled(projectLoaded && cmAvailable);
            searchButton.setEnabled(projectLoaded && cmAvailable);
            runButton.setEnabled(cmAvailable); // Requires CM for getRoot()
            // Enable deepScanButton only if instructionsArea is also enabled
            deepScanButton.setEnabled(projectLoaded && cmAvailable && instructionsArea.isEnabled());
            // Stop is only enabled when an action is running
            stopButton.setEnabled(false);

            if (projectLoaded && cmAvailable) {
                chrome.enableHistoryPanel();
            } else {
                chrome.disableHistoryPanel();
            }
        });
    }

    @Override
    public void contextChanged(Context newCtx) {
        // Otherwise, proceed with the normal suggestion logic by submitting a task
        logger.debug("Context changed externally, triggering suggestion check.");
        triggerContextSuggestion(null); // Use null ActionEvent to indicate non-timer trigger
    }

    public void enableButtons() {
        // Called when an action completes. Reset buttons based on current CM/project state.
        updateButtonStates();
    }

    private void checkFocusAndNotify(String actionName) {
        SwingUtilities.invokeLater(() -> { // Ensure frame access is on EDT
            JFrame mainFrame = chrome.getFrame();
            if (mainFrame != null && mainFrame.isShowing() && !mainFrame.isActive()) {
                Environment.instance.sendNotificationAsync("Action '" + actionName + "' completed.");
            }
        });
    }

    /**
     * Hides the command input overlay, enables the input field and deep scan button,
     * clears the placeholder text if present, and requests focus for the input field.
     */
    private void activateCommandInput() {
        overlayPanel.setVisible(false); // Hide the overlay
        setCommandInputAndDeepScanEnabled(true); // Enable input and deep scan button
        // Clear placeholder only if it's still present
        if (instructionsArea.getText().equals(PLACEHOLDER_TEXT)) {
            clearCommandInput();
        }
        instructionsArea.requestFocusInWindow(); // Give it focus
    }

    /**
     * Sets the enabled state for both the command input field and the Deep Scan button.
     *
     * @param enabled true to enable, false to disable.
     */
    void setCommandInputAndDeepScanEnabled(boolean enabled) {
        instructionsArea.setEnabled(enabled);
        this.deepScanButton.setEnabled(enabled);
    }

    /**
     * Returns cosine similarity of two equal-length vectors.
     */
    private static float cosine(float[] a, float[] b) {
        if (a.length != b.length) {
            throw new IllegalArgumentException("Vectors differ in length");
        }
        if (a.length == 0) {
            throw new IllegalArgumentException("Vectors must have at least one element");
        }

        double dot = 0.0;
        double magA = 0.0;
        double magB = 0.0;

        for (int i = 0; i < a.length; i++) {
            double x = a[i];
            double y = b[i];
            dot += x * y;
            magA += x * x;
            magB += y * y;
        }

        double denominator = Math.sqrt(magA) * Math.sqrt(magB);
        if (denominator == 0.0) {
            throw new IllegalArgumentException("One of the vectors is zero-length");
        }

        return (float) (dot / denominator);
    }

    /**
     * Creates a JPopupMenu displaying favorite models that are currently available.
     * When a favorite model is selected, the provided consumer is called with the
     * model name and its associated reasoning level from the favorite model configuration.
     *
     * @param onModelSelect The consumer to call when a favorite model is selected.
     *                      Receives the model name and the reasoning level configured for that favorite.
     * @return A JPopupMenu containing available favorite models or configuration options.
     */
    private JPopupMenu createModelSelectionMenu(BiConsumer<String, Service.ReasoningLevel> onModelSelect)
    {
        var popupMenu = new JPopupMenu();
        if (this.contextManager == null) {
            var item = new JMenuItem("Models unavailable (ContextManager not ready)");
            item.setEnabled(false);
            popupMenu.add(item);
            if (chrome.themeManager != null) {
                chrome.themeManager.registerPopupMenu(popupMenu);
            }
            return popupMenu;
        }

        var modelsInstance = this.contextManager.getService();
        Map<String, String> availableModelsMap = modelsInstance.getAvailableModels(); // Get all available models

        // Cast the result of loadFavoriteModels and ensure it's handled correctly
        List<Service.FavoriteModel> favoriteModels = Project.loadFavoriteModels();

        // Filter favorite models to show only those that are currently available, and sort by alias
        List<Service.FavoriteModel> favoriteModelsToShow = favoriteModels.stream()
                .filter(fav -> availableModelsMap.containsKey(fav.modelName()))
                .sorted(Comparator.comparing(Service.FavoriteModel::alias))
                .toList();

        if (favoriteModelsToShow.isEmpty()) {
            var item = new JMenuItem("(No favorite models available)"); // Updated message
            item.setEnabled(false); // Keep it disabled as it's just info
            popupMenu.add(item);
            popupMenu.addSeparator();
            var configureItem = new JMenuItem("Configure Favorites...");
            configureItem.addActionListener(e -> SettingsDialog.showSettingsDialog(chrome, SettingsDialog.MODELS_TAB));
            popupMenu.add(configureItem);
        } else {
            favoriteModelsToShow.forEach(fav -> {
                var item = new JMenuItem(fav.alias());
                 // Add a tooltip showing model name and reasoning level
                item.setToolTipText("<html>Model: " + fav.modelName() + "<br>Reasoning: " + fav.reasoning().toString() + "</html>");
                item.addActionListener(e -> onModelSelect.accept(fav.modelName(), fav.reasoning()));
                popupMenu.add(item);
            });
        }

        // Apply theme to the popup menu itself and its items
        if (chrome.themeManager != null) {
            chrome.themeManager.registerPopupMenu(popupMenu);
        }
        return popupMenu;
    }

    private final class AtTriggerFilter extends DocumentFilter {
        private boolean isPopupOpen = false; // Guard against re-entrant calls

        @Override
        public void insertString(FilterBypass fb, int offs, String str, AttributeSet a)
                throws BadLocationException {
            super.insertString(fb, offs, str, a);
            if (!isPopupOpen) {
                maybeHandleAt(fb, offs + str.length());
            }
        }

        @Override
        public void replace(FilterBypass fb, int offs, int len, String str, AttributeSet a)
                throws BadLocationException {
            super.replace(fb, offs, len, str, a);
            if (!isPopupOpen) {
                maybeHandleAt(fb, offs + str.length());
            }
        }

        private void maybeHandleAt(DocumentFilter.FilterBypass fb, int caretPos) {
            try {
                if (fb.getDocument().getLength() >= caretPos && caretPos > 0 &&
                    fb.getDocument().getText(caretPos - 1, 1).equals("@")) {
                    // Schedule popup display on EDT
                    SwingUtilities.invokeLater(() -> showAddPopup(caretPos - 1));
                }
            } catch (BadLocationException ignored) {
                // Ignore, means text was changing rapidly
            }
        }

        private void showAddPopup(int atOffset) {
            if (isPopupOpen) return; // Already showing one

            isPopupOpen = true;
            try {
                Rectangle r = instructionsArea.modelToView2D(atOffset).getBounds();
                Point p = SwingUtilities.convertPoint(instructionsArea, r.x, r.y + r.height, chrome.getFrame());

                JPopupMenu popup = AddMenuFactory.buildAddPopup(chrome.getContextPanel());

                // Add action listeners to set the flag when an item is clicked
                for (Component comp : popup.getComponents()) {
                    if (comp instanceof JMenuItem item) {
                        // Get original listeners
                        java.awt.event.ActionListener[] originalListeners = item.getActionListeners();
                        // Remove them to re-wrap
                        for (java.awt.event.ActionListener al : originalListeners) {
                            item.removeActionListener(al);
                        }
                        // Add new listener that removes "@" then calls originals
                        item.addActionListener(actionEvent -> {
                            SwingUtilities.invokeLater(() -> { // Ensure document modification is on EDT
                                try {
                                    instructionsArea.getDocument().remove(atOffset, 1);
                                } catch (BadLocationException ble) {
                                    logger.warn("Could not remove @ symbol after selection in ActionListener", ble);
                                }
                            });
                            for (java.awt.event.ActionListener al : originalListeners) {
                                al.actionPerformed(actionEvent);
                            }
                        });
                    }
                }

                popup.addPopupMenuListener(new PopupMenuListener() {
                    @Override
                    public void popupMenuWillBecomeInvisible(PopupMenuEvent e) {
                        // Unregister listener to avoid memory leaks
                        popup.removePopupMenuListener(this);
                        isPopupOpen = false; // Allow new popups
                        // Removal of "@" is now handled by the JMenuItem's ActionListener
                    }

                    @Override
                    public void popupMenuWillBecomeVisible(PopupMenuEvent e) {}

                    @Override
                    public void popupMenuCanceled(PopupMenuEvent e) {
                        // Unregister listener
                        popup.removePopupMenuListener(this);
                        isPopupOpen = false; // Allow new popups
                        // Do not remove "@" on cancel
                    }
                });

                if (chrome.themeManager != null) {
                    chrome.themeManager.registerPopupMenu(popup);
                }
                popup.show(instructionsArea, r.x, r.y + r.height);

                // Preselect the first item in the popup
                if (popup.getComponentCount() > 0) {
                    Component firstComponent = popup.getComponent(0);
                    if (firstComponent instanceof JMenuItem) { // Or more generally, MenuElement
                        MenuElement[] path = {popup, (MenuElement) firstComponent};
                        MenuSelectionManager.defaultManager().setSelectedPath(path);
                    }
                }
            } catch (BadLocationException ble) {
                isPopupOpen = false; // Reset guard on error
                logger.warn("Could not show @ popup", ble);
            } catch (Exception ex) {
                isPopupOpen = false; // Reset guard on any other error
                logger.error("Error showing @ popup", ex);
            }
        }
    }
}<|MERGE_RESOLUTION|>--- conflicted
+++ resolved
@@ -1196,12 +1196,8 @@
                     var sessionResult = new SessionResult("Ask: " + question,
                                                           List.copyOf(chrome.getLlmRawMessages()),
                                                           Map.of(), // No undo contents for Ask
-<<<<<<< HEAD
                                                           SessionResult.StopReason.SUCCESS);
-=======
-                                                          new SessionResult.StopDetails(SessionResult.StopReason.SUCCESS));
                     chrome.setSkipNextUpdateOutputPanelOnContextChange(true);
->>>>>>> dc56fcd8
                     contextManager.addToHistory(sessionResult, false);
                     chrome.systemOutput("Ask command complete!");
                 } else {
