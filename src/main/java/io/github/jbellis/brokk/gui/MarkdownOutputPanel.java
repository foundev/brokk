package io.github.jbellis.brokk.gui;

import com.vladsch.flexmark.html.HtmlRenderer;
import com.vladsch.flexmark.parser.Parser;
import dev.langchain4j.data.message.*;
import io.github.jbellis.brokk.EditBlock;
import io.github.jbellis.brokk.Models;
import io.github.jbellis.brokk.TaskEntry;
import org.apache.logging.log4j.LogManager;
import org.apache.logging.log4j.Logger;
import org.fife.ui.rsyntaxtextarea.RSyntaxTextArea;
import org.fife.ui.rsyntaxtextarea.SyntaxConstants;
import org.fife.ui.rsyntaxtextarea.Theme;

import javax.swing.*;
import javax.swing.text.DefaultCaret;
import javax.swing.text.html.HTMLEditorKit;
import java.awt.*;
import java.io.IOException;
import java.util.ArrayList;
import java.util.Collections;
import java.util.Map;
import java.util.List;
import java.util.regex.Matcher;
import java.util.regex.Pattern;
import java.util.stream.Collectors;

/**
 * A Swing JPanel designed to display structured conversations as formatted text content which may include
 * standard Markdown, Markdown code fences (```), and Brokk-specific `SEARCH/REPLACE` edit blocks.
 * <p>
 * The panel internally maintains a list of {@link ChatMessage} objects, each representing a
 * message in the conversation (AI, User, System, etc.). Each message is rendered according to its type:
 *
 * <ul>
 *   <li>AI messages are parsed for edit blocks first, and if found, they are rendered with special formatting.
 *       Otherwise, they are rendered as Markdown with code syntax highlighting.</li>
 *   <li>User messages are rendered as plain text or simple Markdown.</li>
 *   <li>System and other message types are rendered as plain text.</li>
 * </ul>
 * <p>
 * The panel updates incrementally when messages are appended, only re-rendering the affected message
 * rather than the entire content, which prevents flickering during streaming updates.
 */
class MarkdownOutputPanel extends JPanel implements Scrollable {
    private static final Logger logger = LogManager.getLogger(MarkdownOutputPanel.class);

    // Holds the structured messages that have been added to the panel
    private final List<ChatMessage> messages = new ArrayList<>();

    // Parallel list of UI components for each message (1:1 mapping with messages)
    private final List<Component> messageComponents = new ArrayList<>();

    // Listeners to notify whenever text changes
    private final List<Runnable> textChangeListeners = new ArrayList<>();

    // Flexmark parser and renderer for Markdown segments
    private final Parser parser;
    private final HtmlRenderer renderer;

    // Theme-related fields
    private boolean isDarkTheme = false;
    private Color textBackgroundColor = null;
    private Color codeBackgroundColor = null;
    private Color codeBorderColor = null;

    public MarkdownOutputPanel() {
        setLayout(new BoxLayout(this, BoxLayout.Y_AXIS));
        setOpaque(true);

        // Build the Flexmark parser for normal text blocks
        parser = Parser.builder().build();
        renderer = HtmlRenderer.builder().build();
    }

    /**
     * Updates the theme colors used by this panel. Must be called before adding text,
     * or whenever you want to re-theme existing blocks.
     */
    public void updateTheme(boolean isDark) {
        this.isDarkTheme = isDark;

        if (isDark) {
            textBackgroundColor = new Color(40, 40, 40);
            codeBackgroundColor = new Color(50, 50, 50);
            codeBorderColor = new Color(80, 80, 80);
        } else {
            textBackgroundColor = Color.WHITE;
            codeBackgroundColor = new Color(240, 240, 240);
            codeBorderColor = Color.GRAY;
        }

        setOpaque(true);
        setBackground(textBackgroundColor);

        var parent = getParent();
        if (parent instanceof JViewport vp) {
            vp.setOpaque(true);
            vp.setBackground(textBackgroundColor);
            var gp = vp.getParent();
            if (gp instanceof JScrollPane sp) {
                sp.setOpaque(true);
                sp.setBackground(textBackgroundColor);
            }
        }

        // Update spinner background if visible
        if (spinnerPanel != null) {
            spinnerPanel.updateBackgroundColor(textBackgroundColor);
        }

        // Re-render all components with new theme
        setText(new ArrayList<>(messages));

        revalidate();
        repaint();
    }

    /**
     * Clears all text and displayed components.
     */
    public void clear() {
        logger.debug("Clearing all content from MarkdownOutputPanel");
        internalClear();
        revalidate();
        repaint();
        textChangeListeners.forEach(Runnable::run); // Notify listeners about the change
    }

    /**
     * Internal helper to clear all state
     */
    private void internalClear() {
        messages.clear();
        messageComponents.clear();
        removeAll();
        spinnerPanel = null;
    }

    /**
     * Appends a new message or content to the last message if type matches.
     * This is the primary method for adding content during streaming.
     *
     * @param text The text content to append
     * @param type The type of message being appended
     */
    public void append(String text, ChatMessageType type) {
        assert text != null && type != null;
        if (text.isEmpty()) {
            return;
        }

        // Check if we're appending to an existing message of the same type
        if (!messages.isEmpty() && messages.getLast().type() == type) {
            // Append to existing message
            updateLastMessage(text);
        } else {
            // Create a new message
            ChatMessage newMessage = createChatMessage(text, type);
            addNewMessage(newMessage);
        }

        textChangeListeners.forEach(Runnable::run);
    }

    /**
     * Appends a ChatMessage directly.
     *
     * @param message The ChatMessage to append
     */
//    public void append(ChatMessage message) {
//        assert message != null;
//        
//        // Check if we're appending to an existing message of the same type
//        if (!messages.isEmpty() && messages.getLast().type() == message.type()) {
//            // Create a combined message
//            String combinedText = Models.getRepr(messages.getLast()) + Models.getRepr(message);
//            // Create new message with combined text
//            ChatMessage combinedMessage = createChatMessage(combinedText, message.type());
//            
//            // Replace the last message
//            messages.set(messages.size() - 1, combinedMessage);
//            
//            // Re-render the last component
//            Component lastComponent = messageComponents.getLast();
//            remove(lastComponent);
//            
//            // If spinner is showing, remove it temporarily
//            boolean spinnerWasVisible = false;
//            if (spinnerPanel != null) {
//                remove(spinnerPanel);
//                spinnerWasVisible = true;
//            }
//            
//            // Create new component and update the lists
//            Component newComponent = renderMessageComponent(combinedMessage);
//            messageComponents.set(messageComponents.size() - 1, newComponent);
//            add(newComponent);
//            
//            // Re-add spinner if it was visible
//            if (spinnerWasVisible) {
//                add(spinnerPanel);
//            }
//        } else {
//            // Add as a new message
//            addNewMessage(message);
//        }
//        
//        textChangeListeners.forEach(Runnable::run);
//    }

    /**
     * Updates the last message by appending text to it
     */
    private void updateLastMessage(String additionalText) {
        if (messages.isEmpty()) return;

        var lastMessage = messages.getLast();
        var newText = Models.getRepr(lastMessage) + additionalText;
        var type = lastMessage.type();

        // Create a new message with the combined text
        ChatMessage updatedMessage = createChatMessage(newText, type);

        // Replace the last message
        messages.set(messages.size() - 1, updatedMessage);

        // Remove the last component
        Component lastComponent = messageComponents.getLast();
        remove(lastComponent);

        // If spinner is showing, remove it temporarily
        boolean spinnerWasVisible = false;
        if (spinnerPanel != null) {
            remove(spinnerPanel);
            spinnerWasVisible = true;
        }

        // Create new component and update the lists
        Component newComponent = renderMessageComponent(updatedMessage);
        messageComponents.set(messageComponents.size() - 1, newComponent);
        add(newComponent);

        // Re-add spinner if it was visible
        if (spinnerWasVisible) {
            add(spinnerPanel);
        }

        revalidate();
        repaint();
    }

    /**
     * Adds a new message to the display
     */
    private void addNewMessage(ChatMessage message) {
        // Add to our message list
        messages.add(message);

        // If spinner is showing, remove it temporarily
        boolean spinnerWasVisible = false;
        if (spinnerPanel != null) {
            remove(spinnerPanel);
            spinnerWasVisible = true;
        }

        // Create component for this message
        Component component = renderMessageComponent(message);
        messageComponents.add(component);
        add(component);

        // Re-add spinner if it was visible
        if (spinnerWasVisible) {
            add(spinnerPanel);
        }

        revalidate();
        repaint();
    }

    /**
     * Helper method to create a ChatMessage of the specified type
     */
    private ChatMessage createChatMessage(String text, ChatMessageType type) {
        return switch (type) {
            case USER -> new UserMessage(text);
            case AI -> new AiMessage(text);
            case CUSTOM -> new CustomMessage(Map.of("text", text));
            // Add other cases as needed with appropriate implementations
            default -> {
                logger.warn("Unsupported message type: {}, using AiMessage as fallback", type);
                yield new AiMessage(text);
            }
        };
    }

    /**
     * Sets the content from a list of ChatMessages
     */
    public void setText(List<ChatMessage> newMessages) {
        internalClear();

        if (newMessages == null || newMessages.isEmpty()) {
            return;
        }

        for (var message : newMessages) {
            Component component = renderMessageComponent(message);
            messages.add(message);
            messageComponents.add(component);
            add(component);
        }

        revalidate();
        repaint();
        textChangeListeners.forEach(Runnable::run);
    }

    /**
     * Sets the content from a TaskEntry
     */
    public void setText(TaskEntry taskEntry) {
        if (taskEntry == null) {
            clear();
            return;
        }

        setText(taskEntry.log());
    }

    /**
     * Legacy method to set plain text content.
     * Creates a single message of type AI by default.
     */
//    public void setText(String text) {
//        assert text != null;
//        
//        // Check if this is a TaskEntry XML format
//        if (text.trim().startsWith("<task") && text.trim().endsWith("</task>")) {
//            // This appears to be a TaskEntry XML format, but we can't parse it directly
//            // Just wrap it as an AI message for now
//            setText(List.of(new AiMessage(text)));
//        } else {
//            clear();
//            if (!text.isEmpty()) {
//                append(text, ChatMessageType.AI);
//            }
//        }
//    }

    /**
     * Returns text representation of all messages.
     * For backward compatibility with code that expects a String.
     */
    public String getText() {
        return messages.stream()
                .map(Models::getRepr)
                .collect(Collectors.joining("\n\n"));
    }

    /**
     * Returns the raw ChatMessage objects.
     * Similar to getMessages() but with a more descriptive name.
     *
     * @return An unmodifiable list of the current messages
     */
    public List<ChatMessage> getRawMessages() {
        return Collections.unmodifiableList(messages);
    }

    /**
     * Let callers listen for changes in the text.
     */
    public void addTextChangeListener(Runnable listener) {
        textChangeListeners.add(listener);
    }

    /**
     * Renders a single message component based on its type
     */
<<<<<<< HEAD
    private void rerender() {
        // Preserve the spinner if it's showing
        Component potentialSpinner = null;
        if (getComponentCount() > 0) {
             var lastComponent = getComponent(getComponentCount() - 1);
             if (lastComponent == spinnerPanel) {
                 potentialSpinner = lastComponent;
             }
        }
        // Remove all components except the spinner
        removeAll();

        String content = contentBuffer.toString();
        var parseResult = EditBlock.parseAllBlocks(content);

        for (var block : parseResult.blocks()) {
            if (block.block() != null) {
                // Edit block
                logger.trace("Rendering edit block for {}", block.block().filename());
                add(renderEditBlockComponent(block.block()));
            } else {
                // Plain text/markdown
                logger.trace("Rendering plain/markdown text block");
                if (parseResult.parseError() != null) {
                    // Show parse errors literally
                    add(createPlainTextPane(block.text()));
=======
    private Component renderMessageComponent(ChatMessage message) {
        // Create a container panel for this message
        JPanel messagePanel = new JPanel();
        messagePanel.setLayout(new BoxLayout(messagePanel, BoxLayout.Y_AXIS));
        messagePanel.setBackground(textBackgroundColor);
        messagePanel.setAlignmentX(LEFT_ALIGNMENT);

        // Based on message type, add appropriate styles and content
        switch (message.type()) {
            case AI -> {
                String content = Models.getRepr(message);
                // For AI messages, try to parse edit blocks first
                var parseResult = EditBlock.parseAllBlocks(content);

                // If we have edit blocks, render them
                boolean hasEditBlocks = parseResult.blocks().stream()
                        .anyMatch(block -> block.block() != null);

                if (hasEditBlocks) {
                    // Create a container for edit blocks
                    JPanel blocksPanel = new JPanel();
                    blocksPanel.setLayout(new BoxLayout(blocksPanel, BoxLayout.Y_AXIS));
                    blocksPanel.setBackground(textBackgroundColor);
                    blocksPanel.setAlignmentX(LEFT_ALIGNMENT);

                    for (var block : parseResult.blocks()) {
                        if (block.block() != null) {
                            // Edit block
                            blocksPanel.add(renderEditBlockComponent(block.block()));
                        } else if (!block.text().isBlank()) {
                            // Text between edit blocks - render as markdown
                            var textPanel = renderMarkdownContent(block.text());
                            blocksPanel.add(textPanel);
                        }
                    }
                    blocksPanel.setBorder(BorderFactory.createLineBorder(Color.yellow, 2));
                    messagePanel.add(blocksPanel);
>>>>>>> 21e1f58e
                } else {
                    // No edit blocks, render as markdown
                    var contentPanel = renderMarkdownContent(content);
                    contentPanel.setBorder(BorderFactory.createLineBorder(Color.yellow, 2));
                    messagePanel.add(contentPanel);
                }
            }
            case USER -> {
                // For user messages, render as plain text with styling
                JPanel userPanel = new JPanel();
                userPanel.setLayout(new BoxLayout(userPanel, BoxLayout.Y_AXIS));
                userPanel.setBackground(isDarkTheme ? new Color(60, 60, 60) : new Color(245, 245, 245));
                // userPanel.setBorder(BorderFactory.createEmptyBorder(5, 10, 5, 10));
                userPanel.setBorder(BorderFactory.createLineBorder(Color.red, 2));
                userPanel.setAlignmentX(LEFT_ALIGNMENT);
                var textPane = renderMarkdownContent(Models.getRepr(message));
                textPane.setForeground(isDarkTheme ? new Color(220, 220, 220) : new Color(30, 30, 30));

                userPanel.add(textPane);
                messagePanel.add(userPanel);
            }
            case CUSTOM -> {
                // For custom/common messages, render as plain text with styling
                JPanel customPanel = new JPanel();
                customPanel.setLayout(new BoxLayout(customPanel, BoxLayout.Y_AXIS));
                customPanel.setBackground(isDarkTheme ? new Color(60, 60, 60) : new Color(245, 245, 245));
                // customPanel.setBorder(BorderFactory.createEmptyBorder(5, 10, 5, 10));
                customPanel.setBorder(BorderFactory.createLineBorder(Color.blue, 2));
                customPanel.setAlignmentX(LEFT_ALIGNMENT);
                var textPane = renderMarkdownContent(Models.getRepr(message));
                textPane.setForeground(isDarkTheme ? new Color(220, 220, 220) : new Color(30, 30, 30));

                customPanel.add(textPane);
                messagePanel.add(customPanel);
            }
            default -> {
                // Default case for other message types
                messagePanel.add(createPlainTextPane(Models.getRepr(message)));
            }
        }

        // Set maximum width and return
        messagePanel.setMaximumSize(new Dimension(Integer.MAX_VALUE, messagePanel.getPreferredSize().height));
        return messagePanel;
    }

    /**
     * Renders a string containing Markdown, handling ``` code fences.
     * Returns a panel containing the rendered components.
     *
     * @param markdownContent The Markdown content to render.
     * @return A JPanel containing the rendered content
     */
    private JPanel renderMarkdownContent(String markdownContent) {
        JPanel contentPanel = new JPanel();
        contentPanel.setLayout(new BoxLayout(contentPanel, BoxLayout.Y_AXIS));
        contentPanel.setBackground(textBackgroundColor);
        contentPanel.setAlignmentX(LEFT_ALIGNMENT);

        // Regex to find code blocks ```optional_info \n content ```
        // DOTALL allows . to match newline characters
        // reluctant quantifier *? ensures it finds the *next* ```
        Pattern codeBlockPattern = Pattern.compile("(?s)```(\\w*)[\\r\\n]?(.*?)```");
        Matcher matcher = codeBlockPattern.matcher(markdownContent);

        int lastMatchEnd = 0;

        while (matcher.find()) {
            // 1. Render the text segment before the code block
            String textSegment = markdownContent.substring(lastMatchEnd, matcher.start());
            if (!textSegment.isEmpty()) {
                JEditorPane textPane = createHtmlPane();
                var html = renderer.render(parser.parse(textSegment));
                textPane.setText("<html><body>" + html + "</body></html>");
                contentPanel.add(textPane);
            }

            // 2. Render the code block
            String fenceInfo = matcher.group(1).toLowerCase();
            String codeContent = matcher.group(2);
            RSyntaxTextArea codeArea = createConfiguredCodeArea(fenceInfo, codeContent);
            contentPanel.add(codeAreaInPanel(codeArea));

            lastMatchEnd = matcher.end();
        }

        // Render any remaining text segment after the last code block
        String remainingText = markdownContent.substring(lastMatchEnd).trim(); // Trim whitespace
        if (!remainingText.isEmpty()) {
            JEditorPane textPane = createHtmlPane();
            // Render potentially trimmed segment as HTML
            var html = renderer.render(parser.parse(remainingText));
            textPane.setText("<html><body>" + html + "</body></html>");
            contentPanel.add(textPane);
        }

        return contentPanel;
    }

    /**
     * Creates a JPanel visually representing a single SEARCH/REPLACE block.
     *
     * @param block The SearchReplaceBlock to render.
     * @return A JPanel containing components for the block.
     */
    private JPanel renderEditBlockComponent(EditBlock.SearchReplaceBlock block) {
        var blockPanel = new JPanel();
        blockPanel.setLayout(new BoxLayout(blockPanel, BoxLayout.Y_AXIS));
        blockPanel.setBorder(BorderFactory.createCompoundBorder(
                BorderFactory.createEmptyBorder(5, 0, 5, 0), // Outer margin
                BorderFactory.createLineBorder(isDarkTheme ? Color.DARK_GRAY : Color.LIGHT_GRAY, 1) // Border
        ));
        blockPanel.setBackground(textBackgroundColor); // Match overall background
        blockPanel.setAlignmentX(LEFT_ALIGNMENT); // Align components to the left

        // Header label (Filename)
        var headerLabel = new JLabel(String.format("File: %s", block.filename()));
        headerLabel.setFont(headerLabel.getFont().deriveFont(Font.BOLD));
        headerLabel.setBorder(BorderFactory.createEmptyBorder(5, 5, 5, 5)); // Padding
        headerLabel.setAlignmentX(LEFT_ALIGNMENT);
        blockPanel.add(headerLabel);

        // Separator
        blockPanel.add(new JSeparator());

        // "SEARCH" section
        blockPanel.add(createEditBlockSectionLabel("SEARCH"));
        var searchArea = createConfiguredCodeArea("", block.beforeText()); // Use "none" syntax
        searchArea.setBackground(isDarkTheme ? new Color(55, 55, 55) : new Color(245, 245, 245)); // Slightly different background
        blockPanel.add(codeAreaInPanel(searchArea, 1)); // Use thinner border for inner parts

        // Separator
        blockPanel.add(new JSeparator());

        // "REPLACE" section
        blockPanel.add(createEditBlockSectionLabel("REPLACE"));
        var replaceArea = createConfiguredCodeArea("", block.afterText()); // Use "none" syntax
        replaceArea.setBackground(isDarkTheme ? new Color(55, 55, 55) : new Color(245, 245, 245)); // Slightly different background
        blockPanel.add(codeAreaInPanel(replaceArea, 1)); // Use thinner border for inner parts

        // Adjust panel size
        blockPanel.setMaximumSize(new Dimension(Integer.MAX_VALUE, blockPanel.getPreferredSize().height));

        return blockPanel;
    }

    /**
     * Helper to create consistent labels for SEARCH/REPLACE sections
     */
    private JLabel createEditBlockSectionLabel(String title) {
        var label = new JLabel(title);
        label.setFont(label.getFont().deriveFont(Font.ITALIC));
        label.setBorder(BorderFactory.createEmptyBorder(3, 5, 3, 5)); // Padding
        label.setAlignmentX(LEFT_ALIGNMENT);
        return label;
    }

    /**
     * Creates a JEditorPane configured for plain text display.
     * Ensures background color matches the theme.
     */
    private JEditorPane createPlainTextPane(String text) {
        var plainPane = new JEditorPane();
        DefaultCaret caret = (DefaultCaret) plainPane.getCaret();
        caret.setUpdatePolicy(DefaultCaret.NEVER_UPDATE);
        plainPane.setContentType("text/plain"); // Set content type to plain text
        plainPane.setText(text); // Set text directly
        plainPane.setEditable(false);
        plainPane.setAlignmentX(LEFT_ALIGNMENT);
        if (textBackgroundColor != null) {
            plainPane.setBackground(textBackgroundColor);
            // Set foreground based on theme for plain text
            plainPane.setForeground(isDarkTheme ? new Color(230, 230, 230) : Color.BLACK);
        }
        return plainPane;
    }

    /**
     * Creates an RSyntaxTextArea for a code block, setting the syntax style and theme.
     */
    private RSyntaxTextArea createConfiguredCodeArea(String fenceInfo, String content) {
        var codeArea = new RSyntaxTextArea(content);
        codeArea.setEditable(false);
        codeArea.setLineWrap(true);
        codeArea.setWrapStyleWord(true);
        DefaultCaret caret = (DefaultCaret) codeArea.getCaret();
        caret.setUpdatePolicy(DefaultCaret.NEVER_UPDATE);

        codeArea.setSyntaxEditingStyle(switch (fenceInfo) {
            case "java" -> SyntaxConstants.SYNTAX_STYLE_JAVA;
            case "python" -> SyntaxConstants.SYNTAX_STYLE_PYTHON;
            case "javascript" -> SyntaxConstants.SYNTAX_STYLE_JAVASCRIPT;
            default -> SyntaxConstants.SYNTAX_STYLE_NONE;
        });
        codeArea.setHighlightCurrentLine(false);

        try {
            if (isDarkTheme) {
                var darkTheme = Theme.load(getClass().getResourceAsStream(
                        "/org/fife/ui/rsyntaxtextarea/themes/dark.xml"));
                darkTheme.apply(codeArea);
            } else {
                var lightTheme = Theme.load(getClass().getResourceAsStream(
                        "/org/fife/ui/rsyntaxtextarea/themes/default.xml"));
                lightTheme.apply(codeArea);
            }
        } catch (IOException e) {
            if (isDarkTheme) {
                codeArea.setBackground(new Color(50, 50, 50));
                codeArea.setForeground(new Color(230, 230, 230));
            }
        }

        return codeArea;
    }

    /**
     * Wraps an RSyntaxTextArea in a panel with padding and border.
     * Allows specifying border thickness.
     */
    private JPanel codeAreaInPanel(RSyntaxTextArea textArea, int borderThickness) {
        var panel = new JPanel(new BorderLayout());
        // Use code background for the outer padding panel
        panel.setBackground(codeBackgroundColor);
        panel.setAlignmentX(LEFT_ALIGNMENT);
        // Padding outside the border
        panel.setBorder(BorderFactory.createEmptyBorder(5, 0, 0, 0));

        var textAreaPanel = new JPanel(new BorderLayout());
        // Use text area's actual background for the inner panel
        textAreaPanel.setBackground(textArea.getBackground());
        // Border around the text area
        textAreaPanel.setBorder(BorderFactory.createLineBorder(codeBorderColor, borderThickness, true));
        textAreaPanel.add(textArea);

        panel.add(textAreaPanel);
        // Adjust panel size
        panel.setMaximumSize(new Dimension(Integer.MAX_VALUE, panel.getPreferredSize().height));
        return panel;
    }

    /**
     * Wraps an RSyntaxTextArea in a panel with default border thickness (3).
     */
    private JPanel codeAreaInPanel(RSyntaxTextArea textArea) {
        return codeAreaInPanel(textArea, 3);
    }

    /**
     * Creates a JEditorPane for HTML content. We set base CSS to match the theme.
     */
    private JEditorPane createHtmlPane() {
        var htmlPane = new JEditorPane();
        DefaultCaret caret = (DefaultCaret) htmlPane.getCaret();
        caret.setUpdatePolicy(DefaultCaret.NEVER_UPDATE);
        htmlPane.setContentType("text/html");
        htmlPane.setEditable(false);
        htmlPane.setAlignmentX(LEFT_ALIGNMENT);
        htmlPane.setText("<html><body></body></html>");

        if (textBackgroundColor != null) {
            htmlPane.setBackground(textBackgroundColor);

            var kit = (HTMLEditorKit) htmlPane.getEditorKit();
            var ss = kit.getStyleSheet();

            // Base background and text color
            var bgColorHex = String.format("#%02x%02x%02x",
                                           textBackgroundColor.getRed(),
                                           textBackgroundColor.getGreen(),
                                           textBackgroundColor.getBlue());
            var textColor = isDarkTheme ? "#e6e6e6" : "#000000";
            var linkColor = isDarkTheme ? "#88b3ff" : "#0366d6";

            ss.addRule("body { font-family: sans-serif; background-color: "
                               + bgColorHex + "; color: " + textColor + "; }");
            ss.addRule("a { color: " + linkColor + "; }");
            ss.addRule("code { padding: 2px; background-color: "
                               + (isDarkTheme ? "#3c3f41" : "#f6f8fa") + "; }");
        }

        return htmlPane;
    }

    // --- Spinner Logic ---

    // We keep a reference to the spinner panel itself, so we can remove it later
    private SpinnerIndicatorPanel spinnerPanel = null;

    /**
     * Shows a small spinner (or message) at the bottom of the panel,
     * underneath whatever content the user just appended.
     * If already showing, does nothing.
     *
     * @param message The text to display next to the spinner (e.g. "Thinking...")
     */
    public void showSpinner(String message) {
        if (spinnerPanel != null) {
            // Already showing, update the message and return
            spinnerPanel.setMessage(message);
            return;
        }
        // Create a new spinner instance each time
        spinnerPanel = new SpinnerIndicatorPanel(message, isDarkTheme, textBackgroundColor);

        // Add to the end of this panel. Since we have a BoxLayout (Y_AXIS),
        // it shows up below the existing rendered content.
        add(spinnerPanel);

        revalidate();
        repaint();
    }

    /**
     * Hides the spinner panel if it is visible, removing it from the UI.
     */
    public void hideSpinner() {
        if (spinnerPanel == null) {
            return; // not showing
        }
        remove(spinnerPanel); // Remove from components
        spinnerPanel = null; // Release reference

        revalidate();
        repaint();
    }

    /**
     * Get the current messages in the panel.
     * This is useful for code that needs to access the structured message data.
     *
     * @return An unmodifiable list of the current messages
     */
    public List<ChatMessage> getMessages() {
        return Collections.unmodifiableList(messages);
    }

    // --- Scrollable interface methods ---

    @Override
    public Dimension getPreferredScrollableViewportSize() {
        return getPreferredSize();
    }

    @Override
    public int getScrollableUnitIncrement(Rectangle visibleRect, int orientation, int direction) {
        return 20;
    }

    @Override
    public int getScrollableBlockIncrement(Rectangle visibleRect, int orientation, int direction) {
        return orientation == SwingConstants.VERTICAL
               ? visibleRect.height : visibleRect.width;
    }

    @Override
    public boolean getScrollableTracksViewportWidth() {
        return true;
    }

    @Override
    public boolean getScrollableTracksViewportHeight() {
        return false;
    }
}<|MERGE_RESOLUTION|>--- conflicted
+++ resolved
@@ -170,33 +170,33 @@
      */
 //    public void append(ChatMessage message) {
 //        assert message != null;
-//        
+//
 //        // Check if we're appending to an existing message of the same type
 //        if (!messages.isEmpty() && messages.getLast().type() == message.type()) {
 //            // Create a combined message
 //            String combinedText = Models.getRepr(messages.getLast()) + Models.getRepr(message);
 //            // Create new message with combined text
 //            ChatMessage combinedMessage = createChatMessage(combinedText, message.type());
-//            
+//
 //            // Replace the last message
 //            messages.set(messages.size() - 1, combinedMessage);
-//            
+//
 //            // Re-render the last component
 //            Component lastComponent = messageComponents.getLast();
 //            remove(lastComponent);
-//            
+//
 //            // If spinner is showing, remove it temporarily
 //            boolean spinnerWasVisible = false;
 //            if (spinnerPanel != null) {
 //                remove(spinnerPanel);
 //                spinnerWasVisible = true;
 //            }
-//            
+//
 //            // Create new component and update the lists
 //            Component newComponent = renderMessageComponent(combinedMessage);
 //            messageComponents.set(messageComponents.size() - 1, newComponent);
 //            add(newComponent);
-//            
+//
 //            // Re-add spinner if it was visible
 //            if (spinnerWasVisible) {
 //                add(spinnerPanel);
@@ -205,7 +205,7 @@
 //            // Add as a new message
 //            addNewMessage(message);
 //        }
-//        
+//
 //        textChangeListeners.forEach(Runnable::run);
 //    }
 
@@ -334,7 +334,7 @@
      */
 //    public void setText(String text) {
 //        assert text != null;
-//        
+//
 //        // Check if this is a TaskEntry XML format
 //        if (text.trim().startsWith("<task") && text.trim().endsWith("</task>")) {
 //            // This appears to be a TaskEntry XML format, but we can't parse it directly
@@ -378,34 +378,6 @@
     /**
      * Renders a single message component based on its type
      */
-<<<<<<< HEAD
-    private void rerender() {
-        // Preserve the spinner if it's showing
-        Component potentialSpinner = null;
-        if (getComponentCount() > 0) {
-             var lastComponent = getComponent(getComponentCount() - 1);
-             if (lastComponent == spinnerPanel) {
-                 potentialSpinner = lastComponent;
-             }
-        }
-        // Remove all components except the spinner
-        removeAll();
-
-        String content = contentBuffer.toString();
-        var parseResult = EditBlock.parseAllBlocks(content);
-
-        for (var block : parseResult.blocks()) {
-            if (block.block() != null) {
-                // Edit block
-                logger.trace("Rendering edit block for {}", block.block().filename());
-                add(renderEditBlockComponent(block.block()));
-            } else {
-                // Plain text/markdown
-                logger.trace("Rendering plain/markdown text block");
-                if (parseResult.parseError() != null) {
-                    // Show parse errors literally
-                    add(createPlainTextPane(block.text()));
-=======
     private Component renderMessageComponent(ChatMessage message) {
         // Create a container panel for this message
         JPanel messagePanel = new JPanel();
@@ -443,7 +415,6 @@
                     }
                     blocksPanel.setBorder(BorderFactory.createLineBorder(Color.yellow, 2));
                     messagePanel.add(blocksPanel);
->>>>>>> 21e1f58e
                 } else {
                     // No edit blocks, render as markdown
                     var contentPanel = renderMarkdownContent(content);
