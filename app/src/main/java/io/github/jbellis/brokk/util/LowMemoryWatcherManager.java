// Copyright 2000-2023 JetBrains s.r.o. and contributors. Use of this source code is governed by the Apache 2.0 license.
/*
 * Modifications copyright 2025 Brokk, Inc. and made available under the GPLv3.
 *
 * The original file can be found at https://github.com/JetBrains/intellij-community/blob/8716ac75ffffbf446285cc33c325c5a98ddeb6c5/platform/util/src/com/intellij/openapi/util/LowMemoryWatcherManager.java
 */
package io.github.jbellis.brokk.util;

import io.github.jbellis.brokk.IConsoleIO;
<<<<<<< HEAD
import org.slf4j.Logger;
import org.slf4j.LoggerFactory;

import org.jetbrains.annotations.Nullable;
import javax.management.Notification;
import javax.management.NotificationEmitter;
import javax.management.NotificationListener;
import javax.swing.*;
=======
>>>>>>> 1f8a062f
import java.lang.management.*;
import java.text.NumberFormat;
import java.util.*;
import java.util.concurrent.ExecutorService;
import java.util.concurrent.Future;
import java.util.concurrent.TimeUnit;
import java.util.concurrent.atomic.AtomicLong;
import java.util.function.Consumer;
import javax.annotation.Nullable;
import javax.management.Notification;
import javax.management.NotificationEmitter;
import javax.management.NotificationListener;
import javax.swing.*;
import org.jetbrains.annotations.NotNull;
import org.slf4j.Logger;
import org.slf4j.LoggerFactory;

public final class LowMemoryWatcherManager implements AutoCloseable {

    private static final Logger logger = LoggerFactory.getLogger(LowMemoryWatcherManager.class);

    private static final long MEM_THRESHOLD = 5 /*MB*/ * 1024 * 1024;
    private static final long GC_TIME_THRESHOLD = 10_000; // 10 seconds
    private static final float OCCUPIED_MEMORY_THRESHOLD = 0.90f;

    private final AtomicLong lastGcTime = new AtomicLong();

    private final ExecutorService myExecutorService;

    private @Nullable Future<?> mySubmitted; // guarded by myJanitor
    private final Future<?> myMemoryPoolMXBeansFuture;
    private final Consumer<Boolean> myJanitor = new Consumer<>() {
        @Override
<<<<<<< HEAD
        public void accept(Boolean afterGc) {
            // Clearing `mySubmitted` before all listeners are called, to avoid data races when a listener is added in the middle of execution
=======
        public void accept(@NotNull Boolean afterGc) {
            // Clearing `mySubmitted` before all listeners are called, to avoid data races when a listener is added in
            // the middle of execution
>>>>>>> 1f8a062f
            // and is lost. This may, however, cause listeners to execute more than once (potentially even in parallel).
            synchronized (myJanitor) {
                mySubmitted = null;
            }
            LowMemoryWatcher.onLowMemorySignalReceived(afterGc);
        }
    };

    // A list of strong references to low memory watchers.
    private final List<LowMemoryWatcher> lowMemoryWatcherRefs = new ArrayList<>();

    public LowMemoryWatcherManager(ExecutorService backendExecutorService) {
        myExecutorService = backendExecutorService;
        myMemoryPoolMXBeansFuture = initializeMXBeanListenersLater(backendExecutorService);
        lastGcTime.set(getMajorGcTime());
    }

    /**
     * Registers an action with {@link io.github.jbellis.brokk.util.LowMemoryWatcher} and becomes the parent object
     * holding the strong reference to it in order for it not to be garbage collected.
     *
     * @param runnable the action to run on a low-memory event.
     */
<<<<<<< HEAD
    public void registerWithStrongReference(Runnable runnable, LowMemoryWatcher.LowMemoryWatcherType notificationType) {
=======
    public void registerWithStrongReference(
            @NotNull Runnable runnable, @NotNull LowMemoryWatcher.LowMemoryWatcherType notificationType) {
>>>>>>> 1f8a062f
        final var reference = LowMemoryWatcher.register(runnable, notificationType);
        lowMemoryWatcherRefs.add(reference);
    }

    /**
     * @return a suggested heap size based on the currently allocated heap size. The result is current heap size + 1G.
     */
    public static int suggestedHeapSizeMb() {
        final long maxHeapSize = Runtime.getRuntime().maxMemory();
        return maxHeapSize == Long.MAX_VALUE ? 4096 : (int) (maxHeapSize / (1024 * 1024) + 1024);
    }

    /**
     * Helper method to format bytes into a human-readable MB string.
     *
     * @return the current maximum heap size in a human-readable MB string.
     */
    public static String formatBytes(long memoryInBytes) {
        return NumberFormat.getInstance().format(memoryInBytes / (1024 * 1024)) + " MB";
    }

    private static long getMajorGcTime() {
        for (GarbageCollectorMXBean gc : ManagementFactory.getGarbageCollectorMXBeans()) {
            if (gc.getName().toLowerCase(Locale.ROOT).contains("g1 old generation")) {
                return gc.getCollectionTime();
            }
        }
        return 0;
    }

    private Future<?> initializeMXBeanListenersLater(ExecutorService backendExecutorService) {
        // do it in the other thread to get it out of the way during startup
        return backendExecutorService.submit(new Runnable() {
            @Override
            public void run() {
                try {
                    for (MemoryPoolMXBean bean : ManagementFactory.getMemoryPoolMXBeans()) {
                        if (bean.getType() == MemoryType.HEAP
                                && bean.isCollectionUsageThresholdSupported()
                                && bean.isUsageThresholdSupported()) {
                            long max = bean.getUsage().getMax();
                            long threshold = Math.min((long) (max * OCCUPIED_MEMORY_THRESHOLD), max - MEM_THRESHOLD);
                            if (threshold > 0) {
                                bean.setUsageThreshold(threshold);
                                bean.setCollectionUsageThreshold(threshold);
                            }
                        }
                    }
                    ((NotificationEmitter) ManagementFactory.getMemoryMXBean())
                            .addNotificationListener(myLowMemoryListener, null, null);
                } catch (Throwable e) {
                    // should not happen normally
                    logger.warn("Errors initializing LowMemoryWatcher: ", e);
                }
            }

            @Override
            public String toString() {
                return "initializeMXBeanListeners runnable";
            }
        });
    }

    private static class GcTracker {
        private static final long WINDOW_SIZE_MS = 60_000; // 1 minute
        private final Queue<GcPeriod> gcPeriods = new ArrayDeque<>();

        private record GcPeriod(long timestamp, long gcTime) {}

        public synchronized long trackGcAndGetRecentTime(long currentGcTime, long previousGcTimeValue) {
            long currentTime = System.currentTimeMillis();

            if (currentGcTime > previousGcTimeValue) {
                gcPeriods.offer(new GcPeriod(currentTime, currentGcTime - previousGcTimeValue));
            }

            while (!gcPeriods.isEmpty() && gcPeriods.peek().timestamp < currentTime - WINDOW_SIZE_MS) {
                gcPeriods.poll();
            }

            return gcPeriods.stream().mapToLong(period -> period.gcTime).sum();
        }
    }

    private final GcTracker gcTracker = new GcTracker();

    private final NotificationListener myLowMemoryListener = new NotificationListener() {
        @Override
        public void handleNotification(Notification notification, Object __) {
            if (LowMemoryWatcher.notificationsSuppressed()) return;
            boolean memoryThreshold = MemoryNotificationInfo.MEMORY_THRESHOLD_EXCEEDED.equals(notification.getType());
            boolean memoryCollectionThreshold =
                    MemoryNotificationInfo.MEMORY_COLLECTION_THRESHOLD_EXCEEDED.equals(notification.getType());

            if (memoryThreshold || memoryCollectionThreshold) {
                long currentGcTime = getMajorGcTime();
                long previousGcTimeValue = lastGcTime.getAndSet(currentGcTime);
                long recentGcTime = gcTracker.trackGcAndGetRecentTime(currentGcTime, previousGcTimeValue);

                synchronized (myJanitor) {
                    if (mySubmitted == null) {
                        mySubmitted =
                                myExecutorService.submit(() -> myJanitor.accept(recentGcTime > GC_TIME_THRESHOLD));
                        // maybe it's executed too fast or even synchronously
                        if (mySubmitted.isDone()) {
                            mySubmitted = null;
                        }
                    }
                }
            }
        }
    };

    @Override
    public void close() {
        lowMemoryWatcherRefs.clear();
        try {
            myMemoryPoolMXBeansFuture.get();
            ((NotificationEmitter) ManagementFactory.getMemoryMXBean()).removeNotificationListener(myLowMemoryListener);
        } catch (Exception e) {
            logger.error("Exception encountered while shutting down low memory watchers.", e);
        }
        synchronized (myJanitor) {
            if (mySubmitted != null) {
                mySubmitted.cancel(false);
                mySubmitted = null;
            }
        }

        LowMemoryWatcher.stopAll();
    }

    /** Manages the frequency of low memory warnings sent to a user. */
    public static class LowMemoryWarningManager {

        private static final long WARNING_COOLDOWN = TimeUnit.MINUTES.toNanos(5);
        private static final AtomicLong lastWarningTime = new AtomicLong(System.nanoTime() - WARNING_COOLDOWN);

        /**
         * Sends an alert request to let the user know that the current available memory is too low. To avoid
         * overwhelming the user, there is a cooldown period where new requests are ignored until the cooldown is over.
         */
        public static void alertUser(IConsoleIO io) {
            final long last = lastWarningTime.get();
            final long now = System.nanoTime();

            // Check if the cooldown has passed
            if (now - last > WARNING_COOLDOWN) {
                // Atomically check if the last time is still the same and, if so, update it.
                // If this returns true, it means no other thread updated it since we read it.
                if (lastWarningTime.compareAndSet(last, now)) {
                    logger.warn("Alerting user of low available memory.");

                    final long maxHeap = Runtime.getRuntime().maxMemory();
                    final String currentMaxHeap = maxHeap == Long.MAX_VALUE ? "No Limit" : formatBytes(maxHeap);

                    final String msg = String.format(
                            """
                            The IDE may become unresponsive. Current limit (-Xmx) is %s. Try reopening with:
                                jbang run --java-options -Xmx%dM brokk@brokkai/brokk
                            """,
                            currentMaxHeap, suggestedHeapSizeMb());
                    // Ideally, we would set the next warning time on a callback triggered when the user acknowledges
                    // the dialog (presses OK), but for now we will simply use a cooldown
                    io.systemNotify(msg, "Low Available Memory", JOptionPane.WARNING_MESSAGE);
                }
            }
        }
    }
}<|MERGE_RESOLUTION|>--- conflicted
+++ resolved
@@ -7,17 +7,6 @@
 package io.github.jbellis.brokk.util;
 
 import io.github.jbellis.brokk.IConsoleIO;
-<<<<<<< HEAD
-import org.slf4j.Logger;
-import org.slf4j.LoggerFactory;
-
-import org.jetbrains.annotations.Nullable;
-import javax.management.Notification;
-import javax.management.NotificationEmitter;
-import javax.management.NotificationListener;
-import javax.swing.*;
-=======
->>>>>>> 1f8a062f
 import java.lang.management.*;
 import java.text.NumberFormat;
 import java.util.*;
@@ -26,12 +15,11 @@
 import java.util.concurrent.TimeUnit;
 import java.util.concurrent.atomic.AtomicLong;
 import java.util.function.Consumer;
-import javax.annotation.Nullable;
 import javax.management.Notification;
 import javax.management.NotificationEmitter;
 import javax.management.NotificationListener;
 import javax.swing.*;
-import org.jetbrains.annotations.NotNull;
+import org.jetbrains.annotations.Nullable;
 import org.slf4j.Logger;
 import org.slf4j.LoggerFactory;
 
@@ -51,14 +39,9 @@
     private final Future<?> myMemoryPoolMXBeansFuture;
     private final Consumer<Boolean> myJanitor = new Consumer<>() {
         @Override
-<<<<<<< HEAD
         public void accept(Boolean afterGc) {
-            // Clearing `mySubmitted` before all listeners are called, to avoid data races when a listener is added in the middle of execution
-=======
-        public void accept(@NotNull Boolean afterGc) {
             // Clearing `mySubmitted` before all listeners are called, to avoid data races when a listener is added in
             // the middle of execution
->>>>>>> 1f8a062f
             // and is lost. This may, however, cause listeners to execute more than once (potentially even in parallel).
             synchronized (myJanitor) {
                 mySubmitted = null;
@@ -82,12 +65,7 @@
      *
      * @param runnable the action to run on a low-memory event.
      */
-<<<<<<< HEAD
     public void registerWithStrongReference(Runnable runnable, LowMemoryWatcher.LowMemoryWatcherType notificationType) {
-=======
-    public void registerWithStrongReference(
-            @NotNull Runnable runnable, @NotNull LowMemoryWatcher.LowMemoryWatcherType notificationType) {
->>>>>>> 1f8a062f
         final var reference = LowMemoryWatcher.register(runnable, notificationType);
         lowMemoryWatcherRefs.add(reference);
     }
