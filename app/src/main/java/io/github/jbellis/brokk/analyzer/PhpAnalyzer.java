package io.github.jbellis.brokk.analyzer;

import io.github.jbellis.brokk.IProject;
import java.util.*;
import java.util.concurrent.ConcurrentHashMap;
import org.jetbrains.annotations.Nullable;
import org.treesitter.*;

import static io.github.jbellis.brokk.analyzer.php.PhpTreeSitterNodeTypes.*;

public final class PhpAnalyzer extends TreeSitterAnalyzer {
    // PHP_LANGUAGE field removed, createTSLanguage will provide new instances.

    private static final String NODE_TYPE_PHP_TAG = "php_tag";
    private static final String NODE_TYPE_REFERENCE_MODIFIER = "reference_modifier";
    private static final String NODE_TYPE_READONLY_MODIFIER = "readonly_modifier";

    private static final LanguageSyntaxProfile PHP_SYNTAX_PROFILE = new LanguageSyntaxProfile(
<<<<<<< HEAD
            Set.of(CLASS_DECLARATION, INTERFACE_DECLARATION, TRAIT_DECLARATION), // classLikeNodeTypes
            Set.of(FUNCTION_DEFINITION, METHOD_DECLARATION),                     // functionLikeNodeTypes
            Set.of(PROPERTY_DECLARATION, CONST_DECLARATION),                     // fieldLikeNodeTypes (capturing the whole declaration)
            Set.of("attribute_list"),                                                // decoratorNodeTypes (PHP attributes are grouped in attribute_list)
            "name",                                                                  // identifierFieldName
            "body",                                                                  // bodyFieldName (applies to functions/methods, class body is declaration_list)
            "parameters",                                                            // parametersFieldName
            "return_type",                                                           // returnTypeFieldName (for return type declaration)
            "",                                                                      // typeParametersFieldName (PHP doesn't have generics)
            java.util.Map.of(                                                        // captureConfiguration
=======
            Set.of("class_declaration", "interface_declaration", "trait_declaration"), // classLikeNodeTypes
            Set.of("function_definition", "method_declaration"), // functionLikeNodeTypes
            Set.of("property_declaration", "const_declaration"), // fieldLikeNodeTypes (capturing the whole declaration)
            Set.of("attribute_list"), // decoratorNodeTypes (PHP attributes are grouped in attribute_list)
            "name", // identifierFieldName
            "body", // bodyFieldName (applies to functions/methods, class body is declaration_list)
            "parameters", // parametersFieldName
            "return_type", // returnTypeFieldName (for return type declaration)
            "", // typeParametersFieldName (PHP doesn't have generics)
            java.util.Map.of( // captureConfiguration
>>>>>>> 1f8a062f
                    "class.definition", SkeletonType.CLASS_LIKE,
                    "interface.definition", SkeletonType.CLASS_LIKE,
                    "trait.definition", SkeletonType.CLASS_LIKE,
                    "function.definition", SkeletonType.FUNCTION_LIKE,
                    "field.definition", SkeletonType.FIELD_LIKE,
                    "attribute.definition", SkeletonType.UNSUPPORTED // Attributes are handled by getPrecedingDecorators
                    ),
            "", // asyncKeywordNodeType (PHP has no async/await keywords for functions)
            Set.of(
                    "visibility_modifier",
                    "static_modifier",
                    "abstract_modifier",
                    "final_modifier",
                    NODE_TYPE_READONLY_MODIFIER) // modifierNodeTypes
            );

    @Nullable
    private final Map<ProjectFile, String> fileScopedPackageNames = new ConcurrentHashMap<>();

    @Nullable
    private final ThreadLocal<TSQuery> phpNamespaceQuery;

    public PhpAnalyzer(IProject project, Set<String> excludedFiles) {
        super(project, Language.PHP, excludedFiles);
        // Initialize the ThreadLocal for the PHP namespace query.
        // getTSLanguage() is safe to call here.
        this.phpNamespaceQuery = ThreadLocal.withInitial(() -> {
            try {
                return new TSQuery(getTSLanguage(), "(namespace_definition name: (namespace_name) @nsname)");
            } catch (Exception e) { // TSQuery constructor can throw various exceptions
                log.error("Failed to compile phpNamespaceQuery for PhpAnalyzer ThreadLocal", e);
                throw e; // Re-throw to indicate critical setup error for this thread's query
            }
        });
    }

    public PhpAnalyzer(IProject project) {
        this(project, Collections.emptySet());
    }

    @Override
    protected TSLanguage createTSLanguage() {
        return new TreeSitterPhp();
    }

    @Override
    protected String getQueryResource() {
        return "treesitter/php.scm";
    }

    @Override
    protected LanguageSyntaxProfile getLanguageSyntaxProfile() {
        return PHP_SYNTAX_PROFILE;
    }

    @Override
    protected @Nullable CodeUnit createCodeUnit(
            ProjectFile file, String captureName, String simpleName, String packageName, String classChain) {
        return switch (captureName) {
            case "class.definition", "interface.definition", "trait.definition" -> {
                String finalShortName = classChain.isEmpty() ? simpleName : classChain + "$" + simpleName;
                yield CodeUnit.cls(file, packageName, finalShortName);
            }
            case "function.definition" -> { // Covers global functions and class methods
                String finalShortName = classChain.isEmpty() ? simpleName : classChain + "." + simpleName;
                yield CodeUnit.fn(file, packageName, finalShortName);
            }
            case "field.definition" -> { // Covers class properties, class constants, and global constants
                String finalShortName;
                if (classChain.isEmpty()) { // Global constant
                    finalShortName = "_module_." + simpleName;
                } else { // Class property or class constant
                    finalShortName = classChain + "." + simpleName;
                }
                yield CodeUnit.field(file, packageName, finalShortName);
            }
            default -> {
                // Attributes are handled by decorator logic, not direct CUs.
                // Namespace definitions are used by determinePackageName.
                // The "namespace.name" capture from the main query is now part of getIgnoredCaptures
                // as namespace processing is handled by computeFilePackageName with its own query.
                if (!"attribute.definition".equals(captureName)
                        && !"namespace.definition".equals(captureName)
                        && // Main query's namespace.definition
                        !"namespace.name".equals(captureName)) { // Main query's namespace.name
                    log.debug(
                            "Ignoring capture in PhpAnalyzer: {} with name: {} and classChain: {}",
                            captureName,
                            simpleName,
                            classChain);
                }
                yield null; // Explicitly yield null
            }
        };
    }

    private String computeFilePackageName(ProjectFile file, TSNode rootNode, String src) {
        TSQuery currentPhpNamespaceQuery;
        if (this.phpNamespaceQuery != null) { // Check if PhpAnalyzer constructor has initialized the ThreadLocal
            currentPhpNamespaceQuery = this.phpNamespaceQuery.get();
        } else {
            // This block executes if computeFilePackageName is called (likely via determinePackageName)
            // during the super() constructor phase, before this.phpNamespaceQuery (ThreadLocal) is initialized.
            log.trace(
                    "PhpAnalyzer.computeFilePackageName: phpNamespaceQuery ThreadLocal is null, creating temporary query for file {}",
                    file);
            try {
                currentPhpNamespaceQuery =
                        new TSQuery(getTSLanguage(), "(namespace_definition name: (namespace_name) @nsname)");
            } catch (Exception e) {
                log.error(
                        "Failed to compile temporary namespace query for PhpAnalyzer in computeFilePackageName for file {}: {}",
                        file,
                        e.getMessage(),
                        e);
                return ""; // Cannot proceed without the query
            }
        }

        TSQueryCursor cursor = new TSQueryCursor();
        cursor.exec(currentPhpNamespaceQuery, rootNode);
        TSQueryMatch match = new TSQueryMatch(); // Reusable match object

        if (cursor.nextMatch(match)) { // Assuming one namespace per file, take the first
            for (TSQueryCapture capture : match.getCaptures()) {
                // Check capture name using query's method
                if ("nsname".equals(currentPhpNamespaceQuery.getCaptureNameForId(capture.getIndex()))) {
                    TSNode nameNode = capture.getNode();
                    if (nameNode != null) {
                        return textSlice(nameNode, src).replace('\\', '.');
                    }
                }
            }
        }
        // Fallback to manual scan if query fails or no match, though query is preferred
        for (int i = 0; i < rootNode.getChildCount(); i++) {
            TSNode current = rootNode.getChild(i);
            if (current != null && NAMESPACE_DEFINITION.equals(current.getType())) {
                TSNode nameNode = current.getChildByFieldName("name");
                if (nameNode != null) {
                    return textSlice(nameNode, src).replace('\\', '.');
                }
            }
<<<<<<< HEAD
            if (current != null &&
                !NODE_TYPE_PHP_TAG.equals(current.getType()) &&
                !NAMESPACE_DEFINITION.equals(current.getType()) &&
                !DECLARE_STATEMENT.equals(current.getType()) && i > 5) {
=======
            if (current != null
                    && !NODE_TYPE_PHP_TAG.equals(current.getType())
                    && !NODE_TYPE_NAMESPACE_DEFINITION.equals(current.getType())
                    && !NODE_TYPE_DECLARE_STATEMENT.equals(current.getType())
                    && i > 5) {
>>>>>>> 1f8a062f
                break; // Stop searching after a few top-level elements
            }
        }
        return ""; // No namespace found
    }

    @Override
    protected String determinePackageName(ProjectFile file, TSNode definitionNode, TSNode rootNode, String src) {
        // definitionNode is not used here as package is file-scoped.

        // If this.fileScopedPackageNames is null, it means this method is being called
        // from the superclass (TreeSitterAnalyzer) constructor, before this PhpAnalyzer
        // instance's fields (like fileScopedPackageNames or phpNamespaceQueryInstance) have been initialized.
        // In this specific scenario, we cannot use the instance cache for fileScopedPackageNames.
        // We must compute the package name directly. computeFilePackageName will handle query initialization.
        if (this.fileScopedPackageNames == null) {
            log.trace("PhpAnalyzer.determinePackageName called during super-constructor for file: {}", file);
            return computeFilePackageName(file, rootNode, src);
        }

        // If fileScopedPackageNames is not null, the PhpAnalyzer instance is (likely) fully initialized,
        // and we can use the caching mechanism.
        return fileScopedPackageNames.computeIfAbsent(file, f -> computeFilePackageName(f, rootNode, src));
    }

    @Override
    protected String getLanguageSpecificCloser(CodeUnit cu) {
        if (cu.isClass()) { // CodeUnit.cls is used for class, interface, trait
            boolean isEmptyCuBody = childrenByParent.getOrDefault(cu, List.of()).isEmpty();
            if (isEmptyCuBody) {
                return ""; // Closer already handled by renderClassHeader for empty bodies
            }
            return "}";
        }
        return "";
    }

    @Override
    protected String getLanguageSpecificIndent() {
        return "  ";
    }

    private String extractModifiers(TSNode methodNode, String src) {
        StringBuilder sb = new StringBuilder();
        for (int i = 0; i < methodNode.getChildCount(); i++) {
            TSNode child = methodNode.getChild(i);
            if (child == null || child.isNull()) continue;
            String type = child.getType();

            if (PHP_SYNTAX_PROFILE.decoratorNodeTypes().contains(type)) { // This is an attribute
                sb.append(textSlice(child, src)).append("\n");
            } else if (PHP_SYNTAX_PROFILE.modifierNodeTypes().contains(type)) { // This is a keyword modifier
                sb.append(textSlice(child, src)).append(" ");
            } else if (type.equals("function")) { // Stop when the 'function' keyword token itself is encountered
                break;
            }
            // Other child types (e.g., comments, other anonymous tokens before 'function') are skipped.
        }
        return sb.toString();
    }

    @Override
    protected String renderClassHeader(
            TSNode classNode, String src, String exportPrefix, String signatureText, String baseIndent) {
        TSNode bodyNode = classNode.getChildByFieldName(PHP_SYNTAX_PROFILE.bodyFieldName());
        boolean isEmptyBody =
                (bodyNode == null || bodyNode.getNamedChildCount() == 0); // bodyNode.isNull() check removed
        String suffix = isEmptyBody ? " { }" : " {";

        return signatureText.stripTrailing() + suffix;
    }

    @Override
    protected String renderFunctionDeclaration(
            TSNode funcNode,
            String src,
            String exportPrefix,
            String asyncPrefix,
            String functionName,
            String typeParamsText,
            String paramsText,
            String returnTypeText,
            String indent) {
        // Attributes that are children of the funcNode (e.g., PHP attributes on methods)
        // are collected by extractModifiers.
        // exportPrefix and asyncPrefix are "" for PHP. indent is also "" at this stage from base.
        String modifiers = extractModifiers(funcNode, src);

        String ampersand = "";
        TSNode referenceModifierNode = null;
        // Iterate children to find reference_modifier, as its position can vary slightly.
        for (int i = 0; i < funcNode.getChildCount(); i++) {
            TSNode child = funcNode.getChild(i);
            // Check for Java null before calling getType or other methods on child
            if (child != null && NODE_TYPE_REFERENCE_MODIFIER.equals(child.getType())) {
                referenceModifierNode = child;
                break;
            }
        }

        if (referenceModifierNode != null) { // No need for !referenceModifierNode.isNull()
            ampersand = textSlice(referenceModifierNode, src).trim();
        }

        String formattedReturnType = "";
        if (!returnTypeText.isEmpty()) {
            formattedReturnType = ": " + returnTypeText.strip();
        }

        String ampersandPart = ampersand.isEmpty() ? "" : ampersand;

        String mainSignaturePart = String.format(
                        "%sfunction %s%s%s%s", modifiers, ampersandPart, functionName, paramsText, formattedReturnType)
                .stripTrailing();

        TSNode bodyNode = funcNode.getChildByFieldName(PHP_SYNTAX_PROFILE.bodyFieldName());
        // If bodyNode is null or not a compound statement, it's an abstract/interface method.
        if (bodyNode != null && !bodyNode.isNull() && COMPOUND_STATEMENT.equals(bodyNode.getType())) {
            return mainSignaturePart + " { " + bodyPlaceholder() + " }";
        } else {
            // Abstract method or interface method (no body, ends with ';')
            return mainSignaturePart + ";";
        }
    }

    @Override
    protected String bodyPlaceholder() {
        return "...";
    }

    @Override
    protected String getVisibilityPrefix(TSNode node, String src) {
        return "";
    }

    @Override
    protected Set<String> getIgnoredCaptures() {
        // namespace.definition and namespace.name from the main query are ignored
        // as namespace processing is now handled by computeFilePackageName.
        // attribute.definition is handled by decorator logic in base class.
        return Set.of("namespace.definition", "namespace.name", "attribute.definition");
    }
}<|MERGE_RESOLUTION|>--- conflicted
+++ resolved
@@ -1,4 +1,6 @@
 package io.github.jbellis.brokk.analyzer;
+
+import static io.github.jbellis.brokk.analyzer.php.PhpTreeSitterNodeTypes.*;
 
 import io.github.jbellis.brokk.IProject;
 import java.util.*;
@@ -6,8 +8,6 @@
 import org.jetbrains.annotations.Nullable;
 import org.treesitter.*;
 
-import static io.github.jbellis.brokk.analyzer.php.PhpTreeSitterNodeTypes.*;
-
 public final class PhpAnalyzer extends TreeSitterAnalyzer {
     // PHP_LANGUAGE field removed, createTSLanguage will provide new instances.
 
@@ -16,21 +16,9 @@
     private static final String NODE_TYPE_READONLY_MODIFIER = "readonly_modifier";
 
     private static final LanguageSyntaxProfile PHP_SYNTAX_PROFILE = new LanguageSyntaxProfile(
-<<<<<<< HEAD
             Set.of(CLASS_DECLARATION, INTERFACE_DECLARATION, TRAIT_DECLARATION), // classLikeNodeTypes
-            Set.of(FUNCTION_DEFINITION, METHOD_DECLARATION),                     // functionLikeNodeTypes
-            Set.of(PROPERTY_DECLARATION, CONST_DECLARATION),                     // fieldLikeNodeTypes (capturing the whole declaration)
-            Set.of("attribute_list"),                                                // decoratorNodeTypes (PHP attributes are grouped in attribute_list)
-            "name",                                                                  // identifierFieldName
-            "body",                                                                  // bodyFieldName (applies to functions/methods, class body is declaration_list)
-            "parameters",                                                            // parametersFieldName
-            "return_type",                                                           // returnTypeFieldName (for return type declaration)
-            "",                                                                      // typeParametersFieldName (PHP doesn't have generics)
-            java.util.Map.of(                                                        // captureConfiguration
-=======
-            Set.of("class_declaration", "interface_declaration", "trait_declaration"), // classLikeNodeTypes
-            Set.of("function_definition", "method_declaration"), // functionLikeNodeTypes
-            Set.of("property_declaration", "const_declaration"), // fieldLikeNodeTypes (capturing the whole declaration)
+            Set.of(FUNCTION_DEFINITION, METHOD_DECLARATION), // functionLikeNodeTypes
+            Set.of(PROPERTY_DECLARATION, CONST_DECLARATION), // fieldLikeNodeTypes (capturing the whole declaration)
             Set.of("attribute_list"), // decoratorNodeTypes (PHP attributes are grouped in attribute_list)
             "name", // identifierFieldName
             "body", // bodyFieldName (applies to functions/methods, class body is declaration_list)
@@ -38,7 +26,6 @@
             "return_type", // returnTypeFieldName (for return type declaration)
             "", // typeParametersFieldName (PHP doesn't have generics)
             java.util.Map.of( // captureConfiguration
->>>>>>> 1f8a062f
                     "class.definition", SkeletonType.CLASS_LIKE,
                     "interface.definition", SkeletonType.CLASS_LIKE,
                     "trait.definition", SkeletonType.CLASS_LIKE,
@@ -182,18 +169,11 @@
                     return textSlice(nameNode, src).replace('\\', '.');
                 }
             }
-<<<<<<< HEAD
-            if (current != null &&
-                !NODE_TYPE_PHP_TAG.equals(current.getType()) &&
-                !NAMESPACE_DEFINITION.equals(current.getType()) &&
-                !DECLARE_STATEMENT.equals(current.getType()) && i > 5) {
-=======
             if (current != null
                     && !NODE_TYPE_PHP_TAG.equals(current.getType())
-                    && !NODE_TYPE_NAMESPACE_DEFINITION.equals(current.getType())
-                    && !NODE_TYPE_DECLARE_STATEMENT.equals(current.getType())
+                    && !NAMESPACE_DEFINITION.equals(current.getType())
+                    && !DECLARE_STATEMENT.equals(current.getType())
                     && i > 5) {
->>>>>>> 1f8a062f
                 break; // Stop searching after a few top-level elements
             }
         }
