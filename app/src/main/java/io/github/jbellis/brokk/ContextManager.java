package io.github.jbellis.brokk;

import static io.github.jbellis.brokk.SessionManager.SessionInfo;
import static java.lang.Math.max;
import static java.util.Objects.requireNonNull;
import static org.checkerframework.checker.nullness.util.NullnessUtil.castNonNull;

import dev.langchain4j.data.message.*;
import dev.langchain4j.model.chat.StreamingChatModel;
import io.github.jbellis.brokk.agents.BuildAgent;
import io.github.jbellis.brokk.agents.BuildAgent.BuildDetails;
import io.github.jbellis.brokk.analyzer.*;
import io.github.jbellis.brokk.cli.HeadlessConsole;
import io.github.jbellis.brokk.context.Context;
import io.github.jbellis.brokk.context.ContextFragment;
import io.github.jbellis.brokk.context.ContextFragment.PathFragment;
import io.github.jbellis.brokk.context.ContextFragment.VirtualFragment;
import io.github.jbellis.brokk.context.ContextHistory;
import io.github.jbellis.brokk.context.ContextHistory.UndoResult;
import io.github.jbellis.brokk.context.FrozenFragment;
import io.github.jbellis.brokk.exception.OomShutdownHandler;
import io.github.jbellis.brokk.gui.Chrome;
import io.github.jbellis.brokk.gui.dialogs.SettingsDialog;
import io.github.jbellis.brokk.prompts.CodePrompts;
import io.github.jbellis.brokk.prompts.EditBlockParser;
import io.github.jbellis.brokk.prompts.SummarizerPrompts;
import io.github.jbellis.brokk.tools.SearchTools;
import io.github.jbellis.brokk.tools.ToolRegistry;
import io.github.jbellis.brokk.tools.WorkspaceTools;
import io.github.jbellis.brokk.util.*;
import java.io.IOException;
import java.io.UncheckedIOException;
import java.nio.charset.StandardCharsets;
import java.nio.file.Files;
import java.nio.file.Path;
import java.time.Duration;
import java.time.Instant;
import java.util.*;
import java.util.concurrent.*;
import java.util.concurrent.CopyOnWriteArrayList;
import java.util.concurrent.atomic.AtomicReference;
import java.util.function.Function;
import java.util.regex.Pattern;
import java.util.stream.Collectors;
import java.util.stream.IntStream;
import javax.swing.*;
import org.apache.logging.log4j.LogManager;
import org.apache.logging.log4j.Logger;
import org.jetbrains.annotations.Nullable;

/**
 * Manages the current and previous context, along with other state like prompts and message history.
 *
 * <p>Updated to: - Remove OperationResult, - Move UI business logic from Chrome to here as asynchronous tasks, -
 * Directly call into Chrome’s UI methods from background tasks (via invokeLater), - Provide separate async methods for
 * “Go”, “Ask”, “Search”, context additions, etc.
 */
public class ContextManager implements IContextManager, AutoCloseable {
    private static final Logger logger = LogManager.getLogger(ContextManager.class);

    private IConsoleIO io; // for UI feedback - Initialized in createGui

    @SuppressWarnings("NullAway.Init")
    private AnalyzerWrapper analyzerWrapper; // also initialized in createGui/createHeadless

    // Run main user-driven tasks in background (Code/Ask/Search/Run)
    // Only one of these can run at a time
    private final LoggingExecutorService userActionExecutor =
            createLoggingExecutorService(Executors.newSingleThreadExecutor());
    private final AtomicReference<Thread> userActionThread = new AtomicReference<>(); // _FIX_

    // Regex to identify test files. Matches the word "test"/"tests" (case-insensitive)
    // when it appears as its own path segment or at a camel-case boundary.
    static final Pattern TEST_FILE_PATTERN = Pattern.compile(".*" + // anything before
            "(?:[/\\\\.]|\\b|_|(?<=[a-z])(?=[A-Z])|(?<=[A-Z]))"
            + // valid prefix boundary
            "(?i:tests?)"
            + // the word test/tests (case-insensitive only here)
            "(?:[/\\\\.]|\\b|_|(?=[A-Z][^a-z])|(?=[A-Z][a-z])|$)"
            + // suffix: separator, word-boundary, underscore,
            //         UC not followed by lc  OR UC followed by lc, or EOS
            ".*");

    public static final String DEFAULT_SESSION_NAME = "New Session";

    public static boolean isTestFile(ProjectFile file) {
        return TEST_FILE_PATTERN.matcher(file.toString()).matches();
    }

    private LoggingExecutorService createLoggingExecutorService(ExecutorService toWrap) {
        return createLoggingExecutorService(toWrap, Set.of());
    }

    private LoggingExecutorService createLoggingExecutorService(
            ExecutorService toWrap, Set<Class<? extends Throwable>> ignoredExceptions) {
        return new LoggingExecutorService(toWrap, th -> {
            var thread = Thread.currentThread();
            if (ignoredExceptions.stream().anyMatch(cls -> cls.isInstance(th))) {
                logger.debug("Uncaught exception (ignorable) in executor", th);
                return;
            }

            // Sometimes the shutdown handler fails to pick this up, but it may occur here and be "caught"
            if (OomShutdownHandler.isOomError(th)) {
                OomShutdownHandler.shutdownWithRecovery();
            }

            logger.error("Uncaught exception in executor", th);
            io.systemOutput("Uncaught exception in thread %s. This shouldn't happen, please report a bug!\n%s"
                    .formatted(thread.getName(), getStackTraceAsString(th)));
        });
    }

    // Context modification tasks (Edit/Read/Summarize/Drop/etc)
    // Multiple of these can run concurrently
    private final LoggingExecutorService contextActionExecutor = createLoggingExecutorService(new ThreadPoolExecutor(
            4,
            4, // Core and Max are same due to unbounded queue behavior
            60L,
            TimeUnit.SECONDS,
            new LinkedBlockingQueue<>(), // Unbounded queue
            Executors.defaultThreadFactory()));

    // Internal background tasks (unrelated to user actions)
    // Lots of threads allowed since AutoContext updates get dropped here
    // Use unbounded queue to prevent task rejection
    private final LoggingExecutorService backgroundTasks = createLoggingExecutorService(
            new ThreadPoolExecutor(
                    max(8, Runtime.getRuntime().availableProcessors()), // Core and Max are same
                    max(8, Runtime.getRuntime().availableProcessors()),
                    60L,
                    TimeUnit.SECONDS,
                    new LinkedBlockingQueue<>(), // Unbounded queue to prevent rejection
                    Executors.defaultThreadFactory()),
            Set.of(InterruptedException.class));

    private final ServiceWrapper service;

    @SuppressWarnings(" vaikka project on final, sen sisältö voi muuttua ")
    private final AbstractProject project;

    private final ToolRegistry toolRegistry;

    // Current session tracking
    private UUID currentSessionId;

    // Context history for undo/redo functionality (stores frozen contexts)
    private ContextHistory contextHistory;
    private final List<ContextListener> contextListeners = new CopyOnWriteArrayList<>();
    private final List<FileSystemEventListener> fileSystemEventListeners = new CopyOnWriteArrayList<>();
    private final LowMemoryWatcherManager lowMemoryWatcherManager;

    // balance-notification state
    private boolean lowBalanceNotified = false;
    private boolean freeTierNotified = false;

    // BuildAgent task tracking for cancellation
    private volatile @Nullable CompletableFuture<BuildAgent.BuildDetails> buildAgentFuture;

    @Override
    public ExecutorService getBackgroundTasks() {
        return backgroundTasks;
    }

    @Override
    public void addContextListener(ContextListener listener) {
        contextListeners.add(listener);
    }

    @Override
    public void removeContextListener(ContextListener listener) {
        contextListeners.remove(listener);
    }

    public void addFileSystemEventListener(FileSystemEventListener listener) {
        fileSystemEventListeners.add(listener);
    }

    public void removeFileSystemEventListener(FileSystemEventListener listener) {
        fileSystemEventListeners.remove(listener);
    }

    /** Minimal constructor called from Brokk */
    public ContextManager(AbstractProject project) {
        this.project = project;

        this.contextHistory = new ContextHistory(new Context(this, null));
        this.service = new ServiceWrapper();
        this.service.reinit(project);

        // set up global tools
        this.toolRegistry = new ToolRegistry(this);
        this.toolRegistry.register(new SearchTools(this));
        this.toolRegistry.register(new WorkspaceTools(this));

        // grab the user action thread so we can interrupt it on Stop
        userActionExecutor.submit(() -> {
            userActionThread.set(Thread.currentThread());
        });

        // dummy ConsoleIO until Chrome is constructed; necessary because Chrome starts submitting background tasks
        // immediately during construction, which means our own reference to it will still be null
        this.io = new IConsoleIO() {
            @Override
            public void toolError(String msg, String title) {
                logger.info(msg);
            }

            @Override
            public void llmOutput(String token, ChatMessageType type, boolean isNewMessage) {
                // pass
            }
        };

        // Begin monitoring for excessive memory usage
        this.lowMemoryWatcherManager = new LowMemoryWatcherManager(this.backgroundTasks);
        this.lowMemoryWatcherManager.registerWithStrongReference(
                () -> LowMemoryWatcherManager.LowMemoryWarningManager.alertUser(this.io),
                LowMemoryWatcher.LowMemoryWatcherType.ONLY_AFTER_GC);

        this.currentSessionId = UUID.randomUUID(); // Initialize currentSessionId
    }

    /**
     * Initializes the current session by loading its history or creating a new one. This is typically called for
     * standard project openings. This method is synchronous but intended to be called from a background task.
     */
    private void initializeCurrentSessionAndHistory(boolean forceNew) {
        // load last active session, if present
        var lastActiveSessionId = project.getLastActiveSession();
        var sessionManager = project.getSessionManager();
        var sessions = sessionManager.listSessions();
        UUID sessionIdToLoad;
        if (forceNew
                || lastActiveSessionId.isEmpty()
                || sessions.stream().noneMatch(s -> s.id().equals(lastActiveSessionId.get()))) {
            var newSessionInfo = sessionManager.newSession(DEFAULT_SESSION_NAME);
            sessionIdToLoad = newSessionInfo.id();
            logger.info("Created and loaded new session: {}", newSessionInfo.id());
        } else {
            // Try to resume the last active session for this worktree
            sessionIdToLoad = lastActiveSessionId.get();
            logger.info("Resuming last active session {}", sessionIdToLoad);
        }
        this.currentSessionId = sessionIdToLoad; // Set currentSessionId here

        // load session contents
        var loadedCH = sessionManager.loadHistory(currentSessionId, this);
        if (loadedCH == null) {
            contextHistory = new ContextHistory(new Context(this, buildWelcomeMessage()));
        } else {
            contextHistory = loadedCH;
        }

        // make it official
        updateActiveSession(currentSessionId);

        // Notify listeners and UI on EDT
        SwingUtilities.invokeLater(() -> {
            var tc = topContext();
            notifyContextListeners(tc);
            if (io instanceof Chrome) { // Check if UI is ready
                io.enableActionButtons();
            }
        });
    }

    /**
     * Called from Brokk to finish wiring up references to Chrome and Coder
     *
     * <p>Returns the future doing off-EDT context loading
     */
    public CompletableFuture<Void> createGui() {
        assert SwingUtilities.isEventDispatchThread();

        var analyzerListener = createAnalyzerListener();
        this.analyzerWrapper = new AnalyzerWrapper(project, this::submitBackgroundTask, analyzerListener);

        this.io = new Chrome(this);

        // Load saved context history or create a new one
        var contextTask =
                submitBackgroundTask("Loading saved context", () -> initializeCurrentSessionAndHistory(false));

        // Ensure style guide and build details are loaded/generated asynchronously
        ensureStyleGuide();
        ensureReviewGuide();
        ensureBuildDetailsAsync();
        cleanupOldHistoryAsync();

        checkBalanceAndNotify();

        return contextTask;
    }

    private AnalyzerListener createAnalyzerListener() {
        return new AnalyzerListener() {
            @Override
            public void onBlocked() {
                if (Thread.currentThread() == userActionThread.get()) {
                    io.systemNotify(
                            AnalyzerWrapper.ANALYZER_BUSY_MESSAGE,
                            AnalyzerWrapper.ANALYZER_BUSY_TITLE,
                            JOptionPane.INFORMATION_MESSAGE);
                }
            }

            @Override
            public void afterFirstBuild(String msg) {
                if (io instanceof Chrome chrome) {
                    chrome.notifyActionComplete("Analyzer build completed");
                }
                if (msg.isEmpty()) {
                    SwingUtilities.invokeLater(() -> {
                        io.systemNotify(
                                "Code Intelligence is empty. Probably this means your language is not yet supported. File-based tools will continue to work.",
                                "Code Intelligence Warning",
                                JOptionPane.WARNING_MESSAGE);
                    });
                } else {
                    io.systemOutput(msg);
                }
            }

            @Override
            public void onRepoChange() {
                project.getRepo().invalidateCaches();
                io.updateGitRepo();
            }

            @Override
            public void onTrackedFileChange() {
                // we don't need the full onRepoChange but we do need these parts
                project.getRepo().invalidateCaches();
                project.invalidateAllFiles();
                io.updateCommitPanel();

                // update Workspace
                var fr = liveContext().freezeAndCleanup();
                // we can't rely on pushContext's change detection because here we care about the contents and not the
                // fragment identity
                if (!topContext().workspaceContentEquals(fr.frozenContext())) {
                    processExternalFileChanges(fr);
                    // analyzer refresh will call this too, but it will be delayed
                    io.updateWorkspace();
                }

                // ProjectTree
                for (var fsListener : fileSystemEventListeners) {
                    fsListener.onTrackedFilesChanged();
                }
            }

            @Override
            public void beforeEachBuild() {
                if (io instanceof Chrome chrome) {
                    chrome.getContextPanel().showAnalyzerRebuildSpinner();
                }
            }

            @Override
            public void afterEachBuild(boolean externalRequest) {
                if (io instanceof Chrome chrome) {
                    chrome.getContextPanel().hideAnalyzerRebuildSpinner();
                }

                // Wait for context load to finish, with a timeout
                long startTime = System.currentTimeMillis();
                long timeoutMillis = 5000; // 5 seconds
                while (liveContext().isEmpty() && (System.currentTimeMillis() - startTime < timeoutMillis)) {
                    Thread.onSpinWait();
                }
                if (liveContext().isEmpty()) {
                    logger.warn(
                            "Context did not load within 5 seconds after analyzer build. Continuing with empty context.");
                }

                // re-freeze context w/ new analyzer
                var fr = liveContext().freezeAndCleanup();
                if (!topContext().workspaceContentEquals(fr.frozenContext())) {
                    processExternalFileChanges(fr);
                }
                io.updateWorkspace();

                if (externalRequest && io instanceof Chrome chrome) {
                    chrome.notifyActionComplete("Analyzer rebuild completed");
                }
            }
        };
    }

    /** Submits a background task to clean up old LLM session history directories. */
    private void cleanupOldHistoryAsync() {
        submitBackgroundTask("Cleaning up LLM history", this::cleanupOldHistory);
    }

    /**
     * Scans the LLM history directory (located within the master project's .brokk/sessions) and deletes subdirectories
     * (individual session zips) whose last modified time is older than one week. This method runs synchronously but is
     * intended to be called from a background task. Note: This currently cleans up based on Llm.getHistoryBaseDir which
     * might point to a different location than the new Project.sessionsDir. This should be unified. For now, using
     * Llm.getHistoryBaseDir. If Llm.getHistoryBaseDir needs project.getMasterRootPathForConfig(), it should be updated
     * there. Assuming Llm.getHistoryBaseDir correctly points to the shared LLM log location.
     */
    private void cleanupOldHistory() {
        var historyBaseDir = Llm.getHistoryBaseDir(project.getMasterRootPathForConfig());
        if (!Files.isDirectory(historyBaseDir)) {
            logger.debug("LLM history log directory {} does not exist, skipping cleanup.", historyBaseDir);
            return;
        }

        var cutoff = Instant.now().minus(Duration.ofDays(7));
        var deletedCount = new java.util.concurrent.atomic.AtomicInteger(0);

        logger.trace("Scanning LLM history directory {} for entries modified before {}", historyBaseDir, cutoff);
        try (var stream = Files.list(historyBaseDir)) {
            stream.filter(Files::isDirectory) // Process only directories
                    .forEach(entry -> {
                        try {
                            var lastModifiedTime =
                                    Files.getLastModifiedTime(entry).toInstant();
                            if (lastModifiedTime.isBefore(cutoff)) {
                                logger.trace(
                                        "Attempting to delete old history directory (modified {}): {}",
                                        lastModifiedTime,
                                        entry);
                                if (deleteDirectoryRecursively(entry)) {
                                    deletedCount.incrementAndGet();
                                } else {
                                    logger.error("Failed to fully delete old history directory: {}", entry);
                                }
                            }
                        } catch (IOException e) {
                            // Log error getting last modified time for a specific entry, but continue with others
                            logger.error("Error checking last modified time for history entry: {}", entry, e);
                        }
                    });
        } catch (IOException e) {
            // Log error listing the base history directory itself
            logger.error("Error listing LLM history directory {}", historyBaseDir, e);
        }

        int count = deletedCount.get();
        if (count > 0) {
            logger.debug("Deleted {} old LLM history directories.", count);
        } else {
            logger.debug("No old LLM history directories found to delete.");
        }
    }

    /**
     * Recursively deletes a directory and its contents. Logs errors encountered during deletion.
     *
     * @param path The directory path to delete.
     * @return true if the directory was successfully deleted (or didn't exist), false otherwise.
     */
    private boolean deleteDirectoryRecursively(Path path) {
        assert Files.exists(path);
        try (var stream = Files.walk(path)) {
            stream.sorted(Comparator.reverseOrder()) // Ensure contents are deleted before directories
                    .forEach(p -> {
                        try {
                            Files.delete(p);
                        } catch (IOException e) {
                            // Log the specific error but allow the walk to continue trying other files/dirs
                            logger.error("Failed to delete path {} during recursive cleanup of {}", p, path, e);
                        }
                    });
            // Final check after attempting deletion
            return !Files.exists(path);
        } catch (IOException e) {
            logger.error("Failed to walk or initiate deletion for directory: {}", path, e);
            return false;
        }
    }

    @Override
    public AbstractProject getProject() {
        return project;
    }

    @Override
    public ProjectFile toFile(String relName) {
        return new ProjectFile(project.getRoot(), relName);
    }

    @Override
    public AnalyzerWrapper getAnalyzerWrapper() {
        return analyzerWrapper;
    }

    @Override
    public IAnalyzer getAnalyzer() throws InterruptedException {
        return analyzerWrapper.get();
    }

    @Override
    public IAnalyzer getAnalyzerUninterrupted() {
        try {
            return analyzerWrapper.get();
        } catch (InterruptedException e) {
            throw new CancellationException(e.getMessage());
        }
    }

    @Override
    public Context topContext() {
        return contextHistory.topContext();
    }

    /**
     * Return the currently selected FROZEN context from history in the UI. For operations, use topContext() to get the
     * live context.
     */
    public @Nullable Context selectedContext() {
        return contextHistory.getSelectedContext();
    }

    /**
     * Returns the current live, dynamic Context. Besides being dynamic (they load their text() content on demand, based
     * on the current files and Analyzer), live Fragments have a working sources() implementation.
     */
    @Override
    public Context liveContext() {
        return contextHistory.getLiveContext();
    }

    public Path getRoot() {
        return project.getRoot();
    }

    /** Returns the Models instance associated with this context manager. */
    @Override
    public Service getService() {
        return service.get();
    }

    /** Returns the configured Architect model, falling back to the system model if unavailable. */
    public StreamingChatModel getArchitectModel() {
        var config = project.getArchitectModelConfig();
        return getModelOrDefault(config, "Architect");
    }

    /** Returns the configured Code model, falling back to the system model if unavailable. */
    public StreamingChatModel getCodeModel() {
        var config = project.getCodeModelConfig();
        return getModelOrDefault(config, "Code");
    }

    /** Returns the configured Search model, falling back to the system model if unavailable. */
    public StreamingChatModel getSearchModel() {
        var config = project.getSearchModelConfig();
        return getModelOrDefault(config, "Search");
    }

    private StreamingChatModel getModelOrDefault(Service.ModelConfig config, String modelTypeName) {
        StreamingChatModel model = service.getModel(config.name(), config.reasoning());
        if (model != null) {
            return model;
        }

        model = service.getModel(Service.GPT_5_MINI, Service.ReasoningLevel.HIGH);
        if (model != null) {
            io.systemOutput(String.format(
                    "Configured model '%s' for %s tasks is unavailable. Using fallback '%s'.",
                    config.name(), modelTypeName, Service.GPT_5_MINI));
            return model;
        }

        var quickModel = service.get().quickModel();
        String quickModelName = service.get().nameOf(quickModel);
        io.systemOutput(String.format(
                "Configured model '%s' for %s tasks is unavailable. Preferred fallbacks also failed. Using system model '%s'.",
                config.name(), modelTypeName, quickModelName));
        return quickModel;
    }

    public CompletableFuture<Void> submitUserTask(String description, Runnable task) {
        return submitUserTask(description, false, task);
    }

    public CompletableFuture<Void> submitUserTask(String description, boolean isLlmTask, Runnable task) {
        return userActionExecutor.submit(() -> {
            userActionThread.set(Thread.currentThread());
            io.disableActionButtons();

            try {
                if (isLlmTask) {
                    io.blockLlmOutput(true);
                }
                task.run();
            } catch (CancellationException cex) {
                if (isLlmTask) {
                    io.llmOutput(description + " canceled", ChatMessageType.CUSTOM);
                } else {
                    io.systemOutput(description + " canceled");
                }
            } catch (Exception e) {
                logger.error("Error while executing {}", description, e);
                io.toolError("Error while executing " + description + ": " + e.getMessage());
            } finally {
                io.actionComplete();
                io.enableActionButtons();
                // Unblock LLM output if this was an LLM task
                if (isLlmTask) {
                    io.blockLlmOutput(false);
                }
            }
        });
    }

    public <T> Future<T> submitUserTask(String description, Callable<T> task) {
        return userActionExecutor.submit(() -> {
            userActionThread.set(Thread.currentThread());
            io.disableActionButtons();

            try {
                return task.call();
            } catch (CancellationException cex) {
                io.systemOutput(description + " canceled.");
                throw cex;
            } catch (Exception e) {
                logger.error("Error while executing {}", description, e);
                io.toolError("Error while executing " + description + ": " + e.getMessage());
                throw e;
            } finally {
                io.actionComplete();
                io.enableActionButtons();
            }
        });
    }

    public Future<?> submitContextTask(String description, Runnable task) {
        return contextActionExecutor.submit(() -> {
            try {
                task.run();
            } catch (CancellationException cex) {
                io.systemOutput(description + " canceled.");
            } catch (Exception e) {
                logger.error("Error while executing {}", description, e);
                io.toolError("Error while executing " + description + ": " + e.getMessage());
            }
        });
    }

    /** Attempts to re‑interrupt the thread currently executing a user‑action task. Safe to call repeatedly. */
    public void interruptUserActionThread() {
        var runner = requireNonNull(userActionThread.get());
        if (runner.isAlive()) {
            logger.debug("Interrupting user action thread " + runner.getName());
            runner.interrupt();
        }
    }

    /** Add the given files to editable. */
    @Override
    public void editFiles(Collection<ProjectFile> files) {
        var filesByType = files.stream().collect(Collectors.partitioningBy(BrokkFile::isText));

        var textFiles = castNonNull(filesByType.get(true));
        var binaryFiles = castNonNull(filesByType.get(false));

        if (!textFiles.isEmpty()) {
            var proposedEditableFragments = textFiles.stream()
                    .map(pf -> new ContextFragment.ProjectPathFragment(pf, this))
                    .toList();
            this.editFiles(proposedEditableFragments);
        }

        if (!binaryFiles.isEmpty()) {
            addReadOnlyFiles(binaryFiles);
        }
    }

    private Context applyEditableFileChanges(
            Context currentLiveCtx, List<ContextFragment.ProjectPathFragment> fragmentsToAdd) {
        var filesToEditSet = fragmentsToAdd.stream()
                .map(ContextFragment.ProjectPathFragment::file)
                .collect(Collectors.toSet());

        var existingReadOnlyFragmentsToRemove = currentLiveCtx
                .readonlyFiles()
                .filter(pf -> pf instanceof PathFragment pathFrag && filesToEditSet.contains(pathFrag.file()))
                .toList();

        var currentEditableFileSet = currentLiveCtx
                .editableFiles()
                .filter(PathFragment.class::isInstance)
                .map(PathFragment.class::cast)
                .map(PathFragment::file)
                .collect(Collectors.toSet());
        var uniqueNewEditableFragments = fragmentsToAdd.stream()
                .filter(frag -> !currentEditableFileSet.contains(frag.file()))
                .toList();

        return currentLiveCtx
                .removeReadonlyFiles(existingReadOnlyFragmentsToRemove)
                .addEditableFiles(uniqueNewEditableFragments);
    }

    /** Add the given files to editable. */
    public void editFiles(List<ContextFragment.ProjectPathFragment> fragments) {
        assert fragments.stream().allMatch(ContextFragment.PathFragment::isText)
                : "Only text files can be made editable";
        pushContext(currentLiveCtx -> applyEditableFileChanges(currentLiveCtx, fragments));
        io.systemOutput("Edited " + joinForOutput(fragments));
    }

    private Context applyReadOnlyPathFragmentChanges(Context currentLiveCtx, List<PathFragment> fragmentsToAdd) {
        var filesToMakeReadOnlySet =
                fragmentsToAdd.stream().map(PathFragment::file).collect(Collectors.toSet());

        var existingEditableFragmentsToRemove = currentLiveCtx
                .editableFiles()
                .filter(pf -> pf instanceof PathFragment pathFrag && filesToMakeReadOnlySet.contains(pathFrag.file()))
                .map(PathFragment.class::cast) // Ensure they are PathFragments to be removed
                .toList();

        var currentReadOnlyFileSet = currentLiveCtx
                .readonlyFiles()
                .filter(PathFragment.class::isInstance)
                .map(PathFragment.class::cast)
                .map(PathFragment::file)
                .collect(Collectors.toSet());
        var uniqueNewReadOnlyFragments = fragmentsToAdd.stream()
                .filter(frag -> !currentReadOnlyFileSet.contains(frag.file()))
                .toList();

        return currentLiveCtx
                .removeEditableFiles(existingEditableFragmentsToRemove)
                .addReadonlyFiles(uniqueNewReadOnlyFragments);
    }

    /** Add read-only files. */
    public void addReadOnlyFiles(Collection<? extends BrokkFile> files) {
        var proposedReadOnlyFragments = files.stream()
                .map(bf -> ContextFragment.toPathFragment(bf, this))
                .toList();
        pushContext(currentLiveCtx -> applyReadOnlyPathFragmentChanges(currentLiveCtx, proposedReadOnlyFragments));
        io.systemOutput("Read " + joinForOutput(proposedReadOnlyFragments));
    }

    /** Drop all context. */
    public void dropAll() {
        pushContext(Context::removeAll);
    }

    /** Drop fragments by their IDs. */
    public void drop(Collection<? extends ContextFragment> fragments) {
        var ids = fragments.stream().map(f -> mapToLiveFragment(f).id()).toList();
        pushContext(currentLiveCtx -> currentLiveCtx.removeFragmentsByIds(ids));
        io.systemOutput("Dropped "
                + fragments.stream().map(ContextFragment::shortDescription).collect(Collectors.joining(", ")));
    }

    /**
     * Occasionally you will need to determine which live fragment a frozen fragment came from. This does that by
     * assuming that the live and frozen Contexts have their fragments in the same order.
     */
    private ContextFragment mapToLiveFragment(ContextFragment f) {
        if (!(f instanceof FrozenFragment)) {
            return f;
        }

        var ctx = topContext();
        int idx = ctx.getAllFragmentsInDisplayOrder().indexOf(f);
        assert idx >= 0 : "Fragment %s not found in top context %s".formatted(f, ctx.getAllFragmentsInDisplayOrder());
        return liveContext().getAllFragmentsInDisplayOrder().get(idx);
    }

    /** Clear conversation history. */
    public void clearHistory() {
        pushContext(Context::clearHistory);
    }

    /** request code-intel rebuild */
    @Override
    public void requestRebuild() {
        project.getRepo().invalidateCaches();
        analyzerWrapper.requestRebuild();
    }

    /** undo last context change */
    public Future<?> undoContextAsync() {
        return submitUserTask("Undo", () -> {
            if (undoContext()) {
                io.systemOutput("Undid most recent step");
            } else {
                io.systemOutput("Nothing to undo");
            }
        });
    }

    public boolean undoContext() {
        UndoResult result = contextHistory.undo(1, io, project);
        if (result.wasUndone()) {
            notifyContextListeners(topContext());
            project.getSessionManager()
                    .saveHistory(contextHistory, currentSessionId); // Save history of frozen contexts
            return true;
        }

        return false;
    }

    /** undo changes until we reach the target FROZEN context */
    public Future<?> undoContextUntilAsync(Context targetFrozenContext) {
        return submitUserTask("Undoing", () -> {
            UndoResult result = contextHistory.undoUntil(targetFrozenContext, io, project);
            if (result.wasUndone()) {
                notifyContextListeners(topContext());
                project.getSessionManager().saveHistory(contextHistory, currentSessionId);
                io.systemOutput("Undid " + result.steps() + " step" + (result.steps() > 1 ? "s" : "") + "!");
            } else {
                io.systemOutput("Context not found or already at that point");
            }
        });
    }

    /** redo last undone context */
    public Future<?> redoContextAsync() {
        return submitUserTask("Redoing", () -> {
            boolean wasRedone = contextHistory.redo(io, project);
            if (wasRedone) {
                notifyContextListeners(topContext());
                project.getSessionManager().saveHistory(contextHistory, currentSessionId);
                io.systemOutput("Redo!");
            } else {
                io.systemOutput("no redo state available");
            }
        });
    }

    /**
     * Reset the live context to match the files and fragments from a historical (frozen) context. A new state
     * representing this reset is pushed to history.
     */
    public Future<?> resetContextToAsync(Context targetFrozenContext) {
        return submitUserTask("Resetting context", () -> {
            try {
                var newLive = Context.createFrom(
                        targetFrozenContext, liveContext(), liveContext().getTaskHistory());
                var fr = newLive.freezeAndCleanup();
                contextHistory.pushLiveAndFrozen(fr.liveContext(), fr.frozenContext());
                contextHistory.addResetEdge(targetFrozenContext, fr.frozenContext());
                SwingUtilities.invokeLater(() -> notifyContextListeners(fr.frozenContext()));
                project.getSessionManager().saveHistory(contextHistory, currentSessionId);
                io.systemOutput("Reset workspace to historical state");
            } catch (CancellationException cex) {
                io.systemOutput("Reset workspace canceled.");
            }
        });
    }

    /**
     * Reset the live context and its history to match a historical (frozen) context. A new state representing this
     * reset is pushed to history.
     */
    public Future<?> resetContextToIncludingHistoryAsync(Context targetFrozenContext) {
        return submitUserTask("Resetting context and history", () -> {
            try {
                var newLive =
                        Context.createFrom(targetFrozenContext, liveContext(), targetFrozenContext.getTaskHistory());
                var fr = newLive.freezeAndCleanup();
                contextHistory.pushLiveAndFrozen(fr.liveContext(), fr.frozenContext());
                contextHistory.addResetEdge(targetFrozenContext, fr.frozenContext());
                SwingUtilities.invokeLater(() -> notifyContextListeners(fr.frozenContext()));
                project.getSessionManager().saveHistory(contextHistory, currentSessionId);
                io.systemOutput("Reset workspace and history to historical state");
            } catch (CancellationException cex) {
                io.systemOutput("Reset workspace and history canceled.");
            }
        });
    }

    /**
     * Appends selected fragments from a historical (frozen) context to the current live context. If a
     * {@link ContextFragment.HistoryFragment} is among {@code fragmentsToKeep}, its task entries are also appended to
     * the current live context's history. A new state representing this action is pushed to the context history.
     *
     * @param sourceFrozenContext The historical context to source fragments and history from.
     * @param fragmentsToKeep A list of fragments from {@code sourceFrozenContext} to append. These are matched by ID.
     * @return A Future representing the completion of the task.
     */
    public Future<?> addFilteredToContextAsync(Context sourceFrozenContext, List<ContextFragment> fragmentsToKeep) {
        return submitUserTask("Copying workspace items from historical state", () -> {
            try {
                String actionMessage = "Copied workspace items from historical state";

                // Calculate new history
                List<TaskEntry> finalHistory = new ArrayList<>(liveContext().getTaskHistory());
                Set<TaskEntry> existingEntries = new HashSet<>(finalHistory);

                Optional<ContextFragment.HistoryFragment> selectedHistoryFragmentOpt = fragmentsToKeep.stream()
                        .filter(ContextFragment.HistoryFragment.class::isInstance)
                        .map(ContextFragment.HistoryFragment.class::cast)
                        .findFirst();

                if (selectedHistoryFragmentOpt.isPresent()) {
                    List<TaskEntry> entriesToAppend =
                            selectedHistoryFragmentOpt.get().entries();
                    for (TaskEntry entry : entriesToAppend) {
                        if (existingEntries.add(entry)) {
                            finalHistory.add(entry);
                        }
                    }
                    finalHistory.sort(Comparator.comparingInt(TaskEntry::sequence));
                }
                List<TaskEntry> newHistory = List.copyOf(finalHistory);

                // Categorize fragments to add after unfreezing
                List<ContextFragment.ProjectPathFragment> editablePathsToAdd = new ArrayList<>();
                List<PathFragment> readonlyPathsToAdd = new ArrayList<>();
                List<VirtualFragment> virtualFragmentsToAdd = new ArrayList<>();

                Set<String> sourceEditableIds = sourceFrozenContext
                        .editableFiles()
                        .map(ContextFragment::id)
                        .collect(Collectors.toSet());
                Set<String> sourceReadonlyIds = sourceFrozenContext
                        .readonlyFiles()
                        .map(ContextFragment::id)
                        .collect(Collectors.toSet());
                Set<String> sourceVirtualIds = sourceFrozenContext
                        .virtualFragments()
                        .map(ContextFragment::id)
                        .collect(Collectors.toSet());

                for (ContextFragment fragmentFromKeeperList : fragmentsToKeep) {
                    ContextFragment unfrozen = Context.unfreezeFragmentIfNeeded(fragmentFromKeeperList, this);

                    if (sourceEditableIds.contains(fragmentFromKeeperList.id())
                            && unfrozen instanceof ContextFragment.ProjectPathFragment ppf) {
                        editablePathsToAdd.add(ppf);
                    } else if (sourceReadonlyIds.contains(fragmentFromKeeperList.id())
                            && unfrozen instanceof PathFragment pf) {
                        readonlyPathsToAdd.add(pf);
                    } else if (sourceVirtualIds.contains(fragmentFromKeeperList.id())
                            && unfrozen instanceof VirtualFragment vf) {
                        if (!(vf instanceof ContextFragment.HistoryFragment)) {
                            virtualFragmentsToAdd.add(vf);
                        }
                    } else if (unfrozen instanceof ContextFragment.HistoryFragment) {
                        // Handled by selectedHistoryFragmentOpt
                    } else {
                        logger.warn(
                                "Fragment '{}' (ID: {}) from fragmentsToKeep could not be categorized. Original type: {}, Unfrozen type: {}",
                                fragmentFromKeeperList.description(),
                                fragmentFromKeeperList.id(),
                                fragmentFromKeeperList.getClass().getSimpleName(),
                                unfrozen.getClass().getSimpleName());
                    }
                }

                pushContext(currentLiveCtx -> {
                    Context modifiedCtx = currentLiveCtx;
                    if (!readonlyPathsToAdd.isEmpty()) {
                        modifiedCtx = applyReadOnlyPathFragmentChanges(modifiedCtx, readonlyPathsToAdd);
                    }
                    if (!editablePathsToAdd.isEmpty()) {
                        modifiedCtx = applyEditableFileChanges(modifiedCtx, editablePathsToAdd);
                    }
                    for (VirtualFragment vfToAdd : virtualFragmentsToAdd) {
                        modifiedCtx = modifiedCtx.addVirtualFragment(vfToAdd);
                    }
                    return new Context(
                            this,
                            modifiedCtx.editableFiles().toList(),
                            modifiedCtx.readonlyFiles().toList(),
                            modifiedCtx.virtualFragments().toList(),
                            newHistory,
                            null,
                            CompletableFuture.completedFuture(actionMessage));
                });

                io.systemOutput(actionMessage);
            } catch (CancellationException cex) {
                io.systemOutput("Copying context items from historical state canceled.");
            }
        });
    }

    /** Adds any virtual fragment directly to the live context. */
    public void addVirtualFragment(VirtualFragment fragment) {
        pushContext(currentLiveCtx -> currentLiveCtx.addVirtualFragment(fragment));
    }

    /**
     * Handles pasting an image from the clipboard. Submits a task to summarize the image and adds a PasteImageFragment
     * to the context.
     *
     * @param image The java.awt.Image pasted from the clipboard.
     */
    public ContextFragment.AnonymousImageFragment addPastedImageFragment(
            java.awt.Image image, @Nullable String descriptionOverride) {
        Future<String> descriptionFuture;
        if (descriptionOverride != null && !descriptionOverride.isBlank()) {
            descriptionFuture = CompletableFuture.completedFuture(descriptionOverride);
        } else {
            descriptionFuture = submitSummarizePastedImage(image);
        }

        // Must be final for lambda capture in pushContext
        final var fragment = new ContextFragment.AnonymousImageFragment(this, image, descriptionFuture);
        pushContext(currentLiveCtx -> currentLiveCtx.addVirtualFragment(fragment));
        return fragment;
    }

    /**
     * Handles pasting an image from the clipboard without a predefined description. This will trigger asynchronous
     * summarization of the image.
     *
     * @param image The java.awt.Image pasted from the clipboard.
     */
    public void addPastedImageFragment(java.awt.Image image) {
        addPastedImageFragment(image, null);
    }

    /**
     * Adds a specific PathFragment (like GitHistoryFragment) to the read-only part of the live context.
     *
     * @param fragment The PathFragment to add.
     */
    public void addReadOnlyFragmentAsync(PathFragment fragment) {
        submitContextTask("Capture file revision", () -> {
            pushContext(currentLiveCtx -> currentLiveCtx.addReadonlyFiles(List.of(fragment)));
        });
    }

    /** Captures text from the LLM output area and adds it to the context. Called from Chrome's capture button. */
    public void captureTextFromContextAsync() {
        submitContextTask("Capture output", () -> {
            // Capture from the selected *frozen* context in history view
            var selectedFrozenCtx = requireNonNull(selectedContext()); // This is from history, frozen
            if (selectedFrozenCtx.getParsedOutput() != null) {
                // Add the captured (TaskFragment, which is Virtual) to the *live* context
                addVirtualFragment(selectedFrozenCtx.getParsedOutput());
                io.systemOutput("Content captured from output");
            } else {
                io.systemOutput("No content to capture");
            }
        });
    }

    /** usage for identifier */
    public void usageForIdentifier(String identifier) {
        var fragment = new ContextFragment.UsageFragment(this, identifier);
        pushContext(currentLiveCtx -> currentLiveCtx.addVirtualFragment(fragment));
        io.systemOutput("Added uses of " + identifier);
    }

    public void addCallersForMethod(String methodName, int depth, Map<String, List<CallSite>> callgraph) {
        if (callgraph.isEmpty()) {
            io.systemOutput("No callers found for " + methodName + " (pre-check).");
            return;
        }
        var fragment = new ContextFragment.CallGraphFragment(this, methodName, depth, false);
        pushContext(currentLiveCtx -> currentLiveCtx.addVirtualFragment(fragment));
        io.systemOutput("Added call graph for callers of " + methodName + " with depth " + depth);
    }

    /** callees for method */
    public void calleesForMethod(String methodName, int depth, Map<String, List<CallSite>> callgraph) {
        if (callgraph.isEmpty()) {
            io.systemOutput("No callees found for " + methodName + " (pre-check).");
            return;
        }
        var fragment = new ContextFragment.CallGraphFragment(this, methodName, depth, true);
        pushContext(currentLiveCtx -> currentLiveCtx.addVirtualFragment(fragment));
        io.systemOutput("Added call graph for methods called by " + methodName + " with depth " + depth);
    }

    /** parse stacktrace */
    public boolean addStacktraceFragment(StackTrace stacktrace) {
        var exception = requireNonNull(stacktrace.getExceptionType());
        var sources = new HashSet<CodeUnit>();
        var content = new StringBuilder();
        IAnalyzer localAnalyzer = getAnalyzerUninterrupted();

        for (var element : stacktrace.getFrames()) {
            var methodFullName = element.getClassName() + "." + element.getMethodName();
            var methodSource = localAnalyzer.getMethodSource(methodFullName);
            if (methodSource.isPresent()) {
                String className = ContextFragment.toClassname(methodFullName);
                localAnalyzer.getDefinition(className).filter(CodeUnit::isClass).ifPresent(sources::add);
                content.append(methodFullName).append(":\n");
                content.append(methodSource.get()).append("\n\n");
            }
        }

        if (content.isEmpty()) {
            logger.debug("No relevant methods found in stacktrace -- adding as text");
            return false;
        }
        var fragment = new ContextFragment.StacktraceFragment(
                this, sources, stacktrace.getOriginalText(), exception, content.toString());
        pushContext(currentLiveCtx -> currentLiveCtx.addVirtualFragment(fragment));
        return true;
    }

    /**
     * Summarize files and classes, adding skeleton fragments to the context.
     *
     * @param files A set of ProjectFiles to summarize (extracts all classes within them).
     * @param classes A set of specific CodeUnits (classes, methods, etc.) to summarize.
     * @return true if any summaries were successfully added, false otherwise.
     */
    public boolean addSummaries(Set<ProjectFile> files, Set<CodeUnit> classes) {
        IAnalyzer analyzer;
        analyzer = getAnalyzerUninterrupted();
        if (analyzer.isEmpty()) {
            io.toolError("Code Intelligence is empty; nothing to add");
            return false;
        }

        // Create SkeletonFragments based on input type (files or classes)
        // The fragments will dynamically fetch content.

        boolean summariesAdded = false;
        if (!files.isEmpty()) {
            List<String> filePaths = files.stream().map(ProjectFile::toString).collect(Collectors.toList());
            var fileSummaryFragment = new ContextFragment.SkeletonFragment(
                    this, filePaths, ContextFragment.SummaryType.FILE_SKELETONS); // Pass IContextManager
            addVirtualFragment(fileSummaryFragment);
            io.systemOutput("Summarized " + joinFilesForOutput(files));
            summariesAdded = true;
        }

        if (!classes.isEmpty()) {
<<<<<<< HEAD
            List<String> classFqns = classes.stream()
                    .map(CodeUnit::fqName)
                    .collect(Collectors.toList());
            var classSummaryFragment = new ContextFragment.SkeletonFragment(this, classFqns, ContextFragment.SummaryType.CODEUNIT_SKELETON); // Pass IContextManager
=======
            List<String> classFqns = classes.stream().map(CodeUnit::fqName).collect(Collectors.toList());
            var classSummaryFragment = new ContextFragment.SkeletonFragment(
                    this, classFqns, ContextFragment.SummaryType.CLASS_SKELETON); // Pass IContextManager
>>>>>>> 1f8a062f
            addVirtualFragment(classSummaryFragment);
            io.systemOutput("Summarized " + String.join(", ", classFqns));
            summariesAdded = true;
        }
        if (!summariesAdded) {
            io.toolError("No files or classes provided to summarize.");
            return false;
        }
        return true;
    }

    private String joinForOutput(Collection<? extends ContextFragment> fragments) {
        return joinFilesForOutput(
                fragments.stream().flatMap(f -> f.files().stream()).collect(Collectors.toSet()));
    }

    private static String joinFilesForOutput(Collection<? extends BrokkFile> files) {
        var toJoin = files.stream().map(BrokkFile::getFileName).sorted().toList();
        if (files.size() <= 3) {
            return String.join(", ", toJoin);
        }
        return String.join(", ", toJoin.subList(0, 3)) + " ...";
    }

    /**
     * @return A list containing two messages: a UserMessage with the string representation of the task history, and an
     *     AiMessage acknowledging it. Returns an empty list if there is no history.
     */
    @Override
    public List<ChatMessage> getHistoryMessages() {
        return CodePrompts.instance.getHistoryMessages(topContext());
    }

    public List<ChatMessage> getHistoryMessagesForCopy() {
        var taskHistory = topContext().getTaskHistory();

        var messages = new ArrayList<ChatMessage>();
        var allTaskEntries = taskHistory.stream().map(TaskEntry::toString).collect(Collectors.joining("\n\n"));

        if (!allTaskEntries.isEmpty()) {
            messages.add(new UserMessage("<taskhistory>%s</taskhistory>".formatted(allTaskEntries)));
        }
        return messages;
    }

    /** Build a welcome message with environment information. Uses statically available model info. */
    private String buildWelcomeMessage() {
        String welcomeMarkdown;
        var mdPath = "/WELCOME.md";
        try (var welcomeStream = Brokk.class.getResourceAsStream(mdPath)) {
            if (welcomeStream != null) {
                welcomeMarkdown = new String(welcomeStream.readAllBytes(), StandardCharsets.UTF_8);
            } else {
                logger.warn("WELCOME.md resource not found.");
                welcomeMarkdown = "Welcome to Brokk!";
            }
        } catch (IOException e1) {
            throw new UncheckedIOException(e1);
        }

        var version = BuildInfo.version;

        return """
               %s

               ## Environment
               - Brokk version: %s
               - Project: %s (%d native files, %d total including dependencies)
               - Analyzer language: %s
               """
                .stripIndent()
                .formatted(
                        welcomeMarkdown,
                        version,
                        project.getRoot().getFileName(), // Show just the folder name
                        project.getRepo().getTrackedFiles().size(),
                        project.getAllFiles().size(),
                        project.getAnalyzerLanguages());
    }

    /** Shutdown all executors */
    @Override
    public void close() {
        // we're not in a hurry when calling close(), this indicates a single window shutting down
        closeAsync(5_000);
    }

    public CompletableFuture<Void> closeAsync(long awaitMillis) {
        // Cancel BuildAgent task if still running
        if (buildAgentFuture != null && !buildAgentFuture.isDone()) {
            logger.debug("Cancelling BuildAgent task due to ContextManager shutdown");
            buildAgentFuture.cancel(true);
        }

        // Close watchers before shutting down executors that may be used by them
        analyzerWrapper.close();
        lowMemoryWatcherManager.close();

        var userActionFuture = userActionExecutor.shutdownAndAwait(awaitMillis, "userActionExecutor");
        var contextActionFuture = contextActionExecutor.shutdownAndAwait(awaitMillis, "contextActionExecutor");
        var backgroundFuture = backgroundTasks.shutdownAndAwait(awaitMillis, "backgroundTasks");

        return CompletableFuture.allOf(userActionFuture, contextActionFuture, backgroundFuture)
                .whenComplete((v, t) -> project.close());
    }

    /**
     * @return a summary of each fragment in the workspace; for most fragment types this is just the description, but
     *     for some (SearchFragment) it's the full text and for others (files, skeletons) it's the class summaries.
     */
    private String readOnlySummaryDescription(ContextFragment cf) {
        if (cf.getType().isPathFragment()) {
            return cf.files().stream().findFirst().map(BrokkFile::toString).orElseGet(() -> {
                logger.warn("PathFragment type {} with no files: {}", cf.getType(), cf.description());
                return "Error: PathFragment with no file";
            });
        }
        // If not a PathFragment, it's a VirtualFragment
        return "\"%s\"".formatted(cf.description());
    }

    private String editableSummaryDescription(ContextFragment cf) {
        if (cf.getType().isPathFragment()) {
            // This PathFragment is editable.
            return cf.files().stream().findFirst().map(BrokkFile::toString).orElseGet(() -> {
                logger.warn("Editable PathFragment type {} with no files: {}", cf.getType(), cf.description());
                return "Error: Editable PathFragment with no file";
            });
        }

        // Handle UsageFragment specially.
        if (cf.getType() == ContextFragment.FragmentType.USAGE) {
            var files = cf.files().stream().map(ProjectFile::toString).sorted().collect(Collectors.joining(", "));
            return "[%s] (%s)".formatted(files, cf.description());
        }

        // Default for other editable VirtualFragments
        return "\"%s\"".formatted(cf.description());
    }

    @Override
    public String getReadOnlySummary() {
        return topContext()
                .getReadOnlyFragments()
                .map(this::readOnlySummaryDescription)
                .filter(st -> !st.isBlank())
                .collect(Collectors.joining(", "));
    }

    @Override
    public String getEditableSummary() {
        return topContext()
                .getEditableFragments()
                .map(this::editableSummaryDescription)
                .collect(Collectors.joining(", "));
    }

    @Override
    public Set<ProjectFile> getEditableFiles() {
        return topContext()
                .editableFiles()
                .filter(ContextFragment.ProjectPathFragment.class::isInstance)
                .map(ContextFragment.ProjectPathFragment.class::cast)
                .map(ContextFragment.ProjectPathFragment::file)
                .collect(Collectors.toSet());
    }

    @Override
    public Set<BrokkFile> getReadonlyProjectFiles() {
        return topContext()
                .readonlyFiles()
                .filter(pf -> pf instanceof ContextFragment.ProjectPathFragment)
                .map(pf -> ((ContextFragment.ProjectPathFragment) pf).file())
                .collect(Collectors.toSet());
    }

    private void captureGitState(Context frozenContext) {
        if (!project.hasGit()) {
            return;
        }

        try {
            var repo = project.getRepo();
            String commitHash = repo.getCurrentCommitId();
            String diff = repo.diff();

            var gitState = new ContextHistory.GitState(commitHash, diff.isEmpty() ? null : diff);
            contextHistory.addGitState(frozenContext.id(), gitState);
        } catch (Exception e) {
            logger.error("Failed to capture git state", e);
        }
    }

    /**
     * Processes external file changes by deciding whether to replace the top context or push a new one. If the current
     * top context's action starts with "Loaded external changes", it updates the count and replaces it. Otherwise, it
     * pushes a new context entry.
     *
     * @param fr The FreezeResult containing the updated live and frozen contexts reflecting the external changes.
     */
    private void processExternalFileChanges(Context.FreezeResult fr) {
        var topCtx = topContext();
        var previousAction = topCtx.getAction();
        if (!previousAction.startsWith("Loaded external changes")) {
            // If the previous action is not about external changes, push a new context
            pushContext(currentLiveCtx -> fr.liveContext()
                    .withParsedOutput(null, CompletableFuture.completedFuture("Loaded external changes")));
            return;
        }

        // Parse the existing action to extract the count if present
        var pattern = Pattern.compile("Loaded external changes(?: \\((\\d+)\\))?");
        var matcher = pattern.matcher(previousAction);
        int newCount;
        if (matcher.matches() && matcher.group(1) != null) {
            var countGroup = matcher.group(1);
            try {
                newCount = Integer.parseInt(countGroup) + 1;
            } catch (NumberFormatException e) {
                newCount = 2;
            }
        } else {
            newCount = 2;
        }

        // Form the new action string with the updated count
        var newAction = newCount > 1 ? "Loaded external changes (%d)".formatted(newCount) : "Loaded external changes";
        var newLiveContext = fr.liveContext().withParsedOutput(null, CompletableFuture.completedFuture(newAction));
        var cleaned = newLiveContext.freezeAndCleanup();
        contextHistory.replaceTop(cleaned.liveContext(), cleaned.frozenContext());
        SwingUtilities.invokeLater(() -> notifyContextListeners(cleaned.frozenContext()));
        project.getSessionManager().saveHistory(contextHistory, currentSessionId);
    }

    /**
     * Pushes context changes using a generator function. The generator is applied to the current `liveContext`. The
     * resulting context becomes the new `liveContext`. A frozen snapshot of this new `liveContext` is added to
     * `ContextHistory`.
     *
     * @param contextGenerator A function that takes the current live context and returns an updated context.
     * @return The new `liveContext`, or the existing `liveContext` if no changes were made by the generator.
     */
    public Context pushContext(Function<Context, Context> contextGenerator) {
        var oldLiveContext = liveContext();
        var newLiveContext = contextHistory.push(contextGenerator);
        if (oldLiveContext.equals(newLiveContext)) {
            // No change occurred
            return newLiveContext;
        }

        var frozen = contextHistory.topContext();
        captureGitState(frozen);
        // Ensure listeners are notified on the EDT
        SwingUtilities.invokeLater(() -> notifyContextListeners(frozen));

        project.getSessionManager()
                .saveHistory(contextHistory, currentSessionId); // Persist the history of frozen contexts

        // Check conversation history length on the new live context
        if (!newLiveContext.getTaskHistory().isEmpty()) {
            var cf = new ContextFragment.HistoryFragment(this, newLiveContext.getTaskHistory());
            int tokenCount = Messages.getApproximateTokens(cf.format());
            if (tokenCount > 32 * 1024) {
                SwingUtilities.invokeLater(() -> {
                    int choice = io.showConfirmDialog(
                            """
                                                      The conversation history is getting long (%,d lines or about %,d tokens).
                                                      Compressing it can improve performance and reduce cost.

                                                      Compress history now?
                                                      """
                                    .formatted(cf.format().split("\n").length, tokenCount),
                            "Compress History?",
                            JOptionPane.YES_NO_OPTION,
                            JOptionPane.QUESTION_MESSAGE);

                    if (choice == JOptionPane.YES_OPTION) {
                        compressHistoryAsync();
                    }
                });
            }
        }
        return newLiveContext;
    }

    /**
     * Updates the selected FROZEN context in history from the UI. Called by Chrome when the user selects a row in the
     * history table.
     *
     * @param frozenContextFromHistory The FROZEN context selected in the UI.
     */
    public void setSelectedContext(Context frozenContextFromHistory) {
        contextHistory.setSelectedContext(frozenContextFromHistory);
    }

    /**
     * should only be called with Frozen contexts, so that calling its methods doesn't cause an expensive Analyzer
     * operation on the EDT
     */
    private void notifyContextListeners(@Nullable Context ctx) {
        if (ctx == null) {
            logger.warn("notifyContextListeners called with null context");
            return;
        }
        assert !ctx.containsDynamicFragments();
        for (var listener : contextListeners) {
            listener.contextChanged(ctx);
        }
    }

    private final ConcurrentMap<Callable<?>, String> taskDescriptions = new ConcurrentHashMap<>();

    public SummarizeWorker submitSummarizePastedText(String pastedContent) {
        var worker = new SummarizeWorker(this, pastedContent, 12) {
            @Override
            protected void done() {
                io.postSummarize();
            }
        };

        worker.execute();
        return worker;
    }

    public SummarizeWorker submitSummarizeTaskForConversation(String input) {
        var worker = new SummarizeWorker(this, input, 5) {
            @Override
            protected void done() {
                io.postSummarize();
            }
        };

        worker.execute();
        return worker;
    }

    /**
     * Submits a background task using SwingWorker to summarize a pasted image. This uses the quickest model to generate
     * a short description.
     *
     * @param pastedImage The java.awt.Image that was pasted.
     * @return A SwingWorker whose `get()` method will return the description string.
     */
    public SwingWorker<String, Void> submitSummarizePastedImage(java.awt.Image pastedImage) {
        SwingWorker<String, Void> worker = new SwingWorker<>() {
            @Override
            protected String doInBackground() {
                try {
                    // Convert AWT Image to LangChain4j Image (requires Base64 encoding)
                    var l4jImage = ImageUtil.toL4JImage(pastedImage); // Assumes ImageUtil helper exists
                    var imageContent = ImageContent.from(l4jImage);

                    // Create prompt messages for the LLM
                    var textContent = TextContent.from(
                            "Briefly describe this image in a few words (e.g., 'screenshot of code', 'diagram of system').");
                    var userMessage = UserMessage.from(textContent, imageContent);
                    List<ChatMessage> messages = List.of(userMessage);
                    Llm.StreamingResult result;
                    try {
                        result = getLlm(service.quickModel(), "Summarize pasted image")
                                .sendRequest(messages);
                    } catch (InterruptedException e) {
                        throw new RuntimeException(e);
                    }
                    if (result.error() != null || result.originalResponse() == null) {
                        logger.warn("Image summarization failed or was cancelled.");
                        return "(Image summarization failed)";
                    }
                    var description = result.text();
                    return description.isBlank() ? "(Image description empty)" : description.trim();
                } catch (IOException e) {
                    logger.error("Failed to convert pasted image for summarization", e);
                    return "(Error processing image)";
                }
            }

            @Override
            protected void done() {
                io.postSummarize();
            }
        };

        worker.execute();
        return worker;
    }

    /** Submits a background task to the internal background executor (non-user actions). */
    @Override
    public <T> CompletableFuture<T> submitBackgroundTask(String taskDescription, Callable<T> task) {
        var future = backgroundTasks.submit(() -> {
            try {
                io.backgroundOutput(taskDescription);
                return task.call();
            } finally {
                // Remove this task from the map
                taskDescriptions.remove(task);
                int remaining = taskDescriptions.size();
                SwingUtilities.invokeLater(() -> {
                    if (remaining <= 0) {
                        io.backgroundOutput("");
                    } else if (remaining == 1) {
                        // Find the last remaining task description. If there's a race just end the spin
                        var lastTaskDescription =
                                taskDescriptions.values().stream().findFirst().orElse("");
                        io.backgroundOutput(lastTaskDescription);
                    } else {
                        io.backgroundOutput(
                                "Tasks running: " + remaining, String.join("\n", taskDescriptions.values()));
                    }
                });
            }
        });

        // Track the future with its description
        taskDescriptions.put(task, taskDescription);
        return future;
    }

    /**
     * Submits a background task that doesn't return a result.
     *
     * @param taskDescription a description of the task
     * @param task the task to execute
     * @return a {@link Future} representing pending completion of the task
     */
    public CompletableFuture<Void> submitBackgroundTask(String taskDescription, Runnable task) {
        return submitBackgroundTask(taskDescription, () -> {
            task.run();
            return null;
        });
    }

    /**
     * Ensures build details are loaded or inferred using BuildAgent if necessary. Runs asynchronously in the
     * background.
     */
    private synchronized void ensureBuildDetailsAsync() {
        if (project.hasBuildDetails()) {
            logger.debug("Using existing build details");
            return;
        }

        // Check if a BuildAgent task is already in progress
        if (buildAgentFuture != null && !buildAgentFuture.isDone()) {
            logger.debug("BuildAgent task already in progress, skipping");
            return;
        }

        // No details found, run the BuildAgent asynchronously
        buildAgentFuture = submitBackgroundTask("Inferring build details", () -> {
            io.systemOutput("Inferring project build details");

            // Check if task was cancelled before starting
            if (Thread.currentThread().isInterrupted()) {
                logger.debug("BuildAgent task cancelled before execution");
                return BuildDetails.EMPTY;
            }

            BuildAgent agent = new BuildAgent(project, getLlm(getSearchModel(), "Infer build details"), toolRegistry);
            BuildDetails inferredDetails;
            try {
                inferredDetails = agent.execute();
            } catch (InterruptedException e) {
                logger.debug("BuildAgent execution interrupted");
                Thread.currentThread().interrupt();
                return BuildDetails.EMPTY;
            } catch (Exception e) {
                var msg =
                        "Build Information Agent did not complete successfully (aborted or errored). Build details not saved. Error: "
                                + e.getMessage();
                logger.error(msg, e);
                io.toolError(msg, "Build Information Agent failed");
                inferredDetails = BuildDetails.EMPTY;
            }

            // Check if task was cancelled after execution
            if (Thread.currentThread().isInterrupted()) {
                logger.debug("BuildAgent task cancelled after execution, not saving results");
                return BuildDetails.EMPTY;
            }

            project.saveBuildDetails(inferredDetails);

            if (io instanceof Chrome chrome) {
                SwingUtilities.invokeLater(() -> {
                    var dlg = SettingsDialog.showSettingsDialog(chrome, "Build");
                    dlg.getProjectPanel().showBuildBanner();
                });
            }

            io.systemOutput("Build details inferred and saved");
            return inferredDetails;
        });
    }

    @Override
    public EditBlockParser getParserForWorkspace() {
        return CodePrompts.instance.getParser(topContext());
    }

    public void reloadModelsAsync() {
        service.reinit(project);
    }

    public <T> T withFileChangeNotificationsPaused(Callable<T> callable) {
        analyzerWrapper.pause();
        try {
            return callable.call();
        } catch (Exception e) {
            throw new RuntimeException(e);
        } finally {
            analyzerWrapper.resume();
        }
    }

    @FunctionalInterface
    public interface TaskRunner {
        /**
         * Submits a background task with the given description.
         *
         * @param taskDescription a description of the task
         * @param task the task to execute
         * @param <T> the result type of the task
         * @return a {@link Future} representing pending completion of the task
         */
        <T> Future<T> submit(String taskDescription, Callable<T> task);
    }

    // Removed BuildCommand record

    /** Ensure style guide exists, generating if needed */
    private void ensureStyleGuide() {
        if (!project.getStyleGuide().isEmpty() || !analyzerWrapper.isCpg()) {
            return;
        }

        submitBackgroundTask("Generating style guide", () -> {
            try {
                io.systemOutput("Generating project style guide...");
                var analyzer = getAnalyzerUninterrupted();
                // Use a reasonable limit for style guide generation context
                var topClasses = AnalyzerUtil.combinedPagerankFor(analyzer, Map.of()).stream()
                        .limit(10)
                        .toList();

                if (topClasses.isEmpty()) {
                    io.systemOutput("No classes found via PageRank for style guide generation.");
                    project.saveStyleGuide(
                            "# Style Guide\n\n(Could not be generated automatically - no relevant classes found)\n");
                    return null;
                }

                var codeForLLM = new StringBuilder();
                var tokens = 0;
                int MAX_STYLE_TOKENS = 30000; // Limit context size for style guide
                for (var fqcnUnit : topClasses) {
                    var fileOption = analyzer.getFileFor(fqcnUnit.fqName()); // Use fqName() here
                    if (fileOption.isEmpty()) continue;
                    var file = fileOption.get();
                    String chunk; // Declare chunk once outside the try-catch
                    // Use project root for relative path display if possible
                    var relativePath =
                            project.getRoot().relativize(file.absPath()).toString();
                    try {
                        chunk = "<file path=\"%s\">\n%s\n</file>\n".formatted(relativePath, file.read());
                        // Calculate tokens and check limits *inside* the try block, only if read succeeds
                        var chunkTokens = Messages.getApproximateTokens(chunk);
                        if (tokens > 0 && tokens + chunkTokens > MAX_STYLE_TOKENS) { // Check if adding exceeds limit
                            logger.debug(
                                    "Style guide context limit ({}) reached after {} tokens.",
                                    MAX_STYLE_TOKENS,
                                    tokens);
                            break; // Exit the loop if limit reached
                        }
                        if (chunkTokens > MAX_STYLE_TOKENS) { // Skip single large files
                            logger.debug(
                                    "Skipping large file {} ({} tokens) for style guide context.",
                                    relativePath,
                                    chunkTokens);
                            continue; // Skip to next file
                        }
                        // Append chunk if within limits
                        codeForLLM.append(chunk);
                        tokens += chunkTokens;
                        logger.trace(
                                "Added {} ({} tokens, total {}) to style guide context",
                                relativePath,
                                chunkTokens,
                                tokens);
                    } catch (IOException e) {
                        logger.error("Failed to read {}: {}", relativePath, e.getMessage());
                        // Skip this file on error
                        // continue; // This continue is redundant
                    }
                }

                if (codeForLLM.isEmpty()) {
                    io.systemOutput("No relevant code found for style guide generation");
                    return null;
                }

                var messages = List.of(
                        new SystemMessage(
                                "You are an expert software engineer. Your task is to extract a concise coding style guide from the provided code examples."),
                        new UserMessage(
                                """
                                        Based on these code examples, create a concise, clear coding style guide in Markdown format
                                        that captures the conventions used in this codebase, particularly the ones that leverage new or uncommon features.
                                        DO NOT repeat what are simply common best practices.

                                        %s
                                        """
                                        .stripIndent()
                                        .formatted(codeForLLM)));

                var result = getLlm(getSearchModel(), "Generate style guide").sendRequest(messages);
                if (result.error() != null || result.originalResponse() == null) {
                    io.systemOutput("Failed to generate style guide: "
                            + (result.error() != null ? result.error().getMessage() : "LLM unavailable or cancelled"));
                    project.saveStyleGuide("# Style Guide\n\n(Generation failed)\n");
                    return null;
                }
                var styleGuide = result.text();
                if (styleGuide.isBlank()) {
                    io.systemOutput("LLM returned empty style guide.");
                    project.saveStyleGuide("# Style Guide\n\n(LLM returned empty result)\n");
                    return null;
                }
                project.saveStyleGuide(styleGuide);
                io.systemOutput("Style guide generated and saved to .brokk/style.md");
            } catch (Exception e) {
                logger.error("Error generating style guide", e);
            }
            return null;
        });
    }

    /** Ensure review guide exists, generating if needed */
    private void ensureReviewGuide() {
        if (!project.getReviewGuide().isEmpty()) {
            return;
        }

        project.saveReviewGuide(MainProject.DEFAULT_REVIEW_GUIDE);
        io.systemOutput("Review guide created at .brokk/review.md");
    }

    /**
     * Compresses a single TaskEntry into a summary string using the quickest model.
     *
     * @param entry The TaskEntry to compress.
     * @return A new compressed TaskEntry, or the original entry (with updated sequence) if compression fails.
     */
    public TaskEntry compressHistory(TaskEntry entry) {
        // If already compressed, return as is
        if (entry.isCompressed()) {
            return entry;
        }

        // Compress
        var historyString = entry.toString();
        var msgs = SummarizerPrompts.instance.compressHistory(historyString);
        Llm.StreamingResult result;
        try {
            result = getLlm(service.quickModel(), "Compress history entry").sendRequest(msgs);
        } catch (InterruptedException e) {
            throw new RuntimeException(e);
        }

        if (result.error() != null || result.originalResponse() == null) {
            logger.warn(
                    "History compression failed ({}) for entry: {}",
                    result.error() != null ? result.error().getMessage() : "LLM unavailable or cancelled",
                    entry);
            return entry;
        }

        String summary = result.text();
        if (summary.isBlank()) {
            logger.warn("History compression resulted in empty summary for entry: {}", entry);
            return entry;
        }

        logger.debug("Compressed summary '{}' from entry: {}", summary, entry);
        return TaskEntry.fromCompressed(entry.sequence(), summary);
    }

    /**
     * Adds a completed CodeAgent session result to the context history. This is the primary method for adding history
     * after a CodeAgent run.
     *
     * <p>returns null if the session is empty, otherwise returns the new TaskEntry
     */
    public TaskEntry addToHistory(TaskResult result, boolean compress) {
        if (result.output().messages().isEmpty() && result.changedFiles().isEmpty()) {
            throw new IllegalStateException();
        }

        var action = result.actionDescription();
        logger.debug(
                "Adding session result to history. Action: '{}', Changed files: {}, Reason: {}",
                action,
                result.changedFiles(),
                result.stopDetails());

        // Create TaskEntry based on the current liveContext
        TaskEntry newEntry = liveContext().createTaskEntry(result);
        var finalEntry = compress ? compressHistory(newEntry) : newEntry;
        Future<String> actionFuture = submitSummarizeTaskForConversation(action);

        // pushContext will apply addHistoryEntry to the current liveContext,
        // then liveContext will be updated, and a frozen version added to history.
        var newLiveContext = pushContext(
                currentLiveCtx -> currentLiveCtx.addHistoryEntry(finalEntry, result.output(), actionFuture));

        // Auto-rename session if session has default name
        var sessionManager = project.getSessionManager();
        var sessions = sessionManager.listSessions();
        var currentSession =
                sessions.stream().filter(s -> s.id().equals(currentSessionId)).findFirst();

        if (currentSession.isPresent()
                && DEFAULT_SESSION_NAME.equals(currentSession.get().name())) {
            renameSessionAsync(currentSessionId, actionFuture).thenRun(() -> {
                SwingUtilities.invokeLater(() -> {
                    if (io instanceof Chrome chrome) {
                        chrome.getHistoryOutputPanel().updateSessionComboBox();
                    }
                });
            });
        }

        return castNonNull(newLiveContext.getTaskHistory().getLast());
    }

    public List<Context> getContextHistoryList() {
        return contextHistory.getHistory();
    }

    public ContextHistory getContextHistory() {
        return contextHistory;
    }

    public UUID getCurrentSessionId() {
        return currentSessionId;
    }

    /**
     * Loads the ContextHistory for a specific session without switching to it. This allows viewing/inspecting session
     * history without changing the current session.
     *
     * @param sessionId The UUID of the session whose history to load
     * @return A CompletableFuture that resolves to the ContextHistory for the specified session
     */
    public CompletableFuture<ContextHistory> loadSessionHistoryAsync(UUID sessionId) {
        return CompletableFuture.supplyAsync(
                () -> project.getSessionManager().loadHistory(sessionId, this), backgroundTasks);
    }

    /**
     * Creates a new session with the given name and switches to it asynchronously. First attempts to reuse an existing
     * empty session before creating a new one.
     *
     * @param name The name for the new session
     * @return A CompletableFuture representing the completion of the session creation task
     */
    public CompletableFuture<Void> createSessionAsync(String name) {
        // No explicit exclusivity check for new session, as it gets a new unique ID.
        return submitUserTask("Creating new session: " + name, () -> {
            createOrReuseSession(name);
        });
    }

    private void createOrReuseSession(String name) {
        Optional<SessionInfo> existingSessionInfo = getEmptySessionToReuseInsteadOfCreatingNew(name);
        if (existingSessionInfo.isPresent()) {
            SessionInfo sessionInfo = existingSessionInfo.get();
            logger.info("Reused existing empty session {} with name '{}'", sessionInfo.id(), name);
            switchToSession(sessionInfo.id());
        } else {
            // No empty session found, create a new one
            SessionInfo sessionInfo = project.getSessionManager().newSession(name);
            logger.info("Created new session: {} ({})", sessionInfo.name(), sessionInfo.id());

            updateActiveSession(sessionInfo.id()); // Mark as active for this project

            // initialize history for the session
            contextHistory = new ContextHistory(new Context(this, "Welcome to the new session!"));
            project.getSessionManager()
                    .saveHistory(contextHistory, currentSessionId); // Save the initial empty/welcome state

            // notifications
            notifyContextListeners(topContext());
            io.updateContextHistoryTable(topContext());
        }
    }

    private Optional<SessionInfo> getEmptySessionToReuseInsteadOfCreatingNew(String name) {
        var potentialEmptySessions = project.getSessionManager().listSessions().stream()
                .filter(session -> session.name().equals(name))
                .filter(session -> !session.isSessionModified())
                .filter(session -> !SessionRegistry.isSessionActiveElsewhere(project.getRoot(), session.id()))
                .sorted(Comparator.comparingLong(SessionInfo::created).reversed()) // Newest first
                .toList();

        return potentialEmptySessions.stream()
                .filter(session -> {
                    try {
                        var history = project.getSessionManager().loadHistory(session.id(), this);
                        return SessionManager.isSessionEmpty(session, history);
                    } catch (Exception e) {
                        logger.warn(
                                "Error checking if session {} is empty, skipping: {}", session.id(), e.getMessage());
                        return false;
                    }
                })
                .findFirst();
    }

    public void updateActiveSession(UUID sessionId) {
        currentSessionId = sessionId;
        SessionRegistry.update(project.getRoot(), sessionId);
        project.setLastActiveSession(sessionId);
    }

    public void createSessionWithoutGui(Context sourceFrozenContext, String newSessionName) {
        var sessionManager = project.getSessionManager();
        var newSessionInfo = sessionManager.newSession(newSessionName);
        updateActiveSession(newSessionInfo.id());
        var ctx = newContextFrom(sourceFrozenContext);
        // the intent is that we save a history to the new session that initializeCurrentSessionAndHistory will pull in
        // later
        var ch = new ContextHistory(ctx);
        sessionManager.saveHistory(ch, newSessionInfo.id());
    }

    /**
     * Creates a new session with the given name, copies the workspace from the sourceFrozenContext, and switches to it
     * asynchronously.
     *
     * @param sourceFrozenContext The context whose workspace items will be copied.
     * @param newSessionName The name for the new session.
     * @return A CompletableFuture representing the completion of the session creation task.
     */
    public CompletableFuture<Void> createSessionFromContextAsync(Context sourceFrozenContext, String newSessionName) {
        var future = submitUserTask("Creating new session '" + newSessionName + "' from workspace", () -> {
            logger.debug(
                    "Attempting to create and switch to new session '{}' from workspace of context '{}'",
                    newSessionName,
                    sourceFrozenContext.getAction());

            var sessionManager = project.getSessionManager();
            // 1. Create new session info
            var newSessionInfo = sessionManager.newSession(newSessionName);
            updateActiveSession(newSessionInfo.id());
            logger.debug("Switched to new session: {} ({})", newSessionInfo.name(), newSessionInfo.id());

            // 2. Create the initial context for the new session.
            // Only its top-level action/parsedOutput will be changed to reflect it's a new session.
            var initialContextForNewSession = newContextFrom(sourceFrozenContext);

            // 3. Initialize the ContextManager's history for the new session with this single context.
            var newCh = new ContextHistory(Context.unfreeze(initialContextForNewSession));
            newCh.addResetEdge(sourceFrozenContext, initialContextForNewSession);
            this.contextHistory = newCh;

            // 4. This is now handled by the ContextHistory constructor.

            // 5. Save the new session's history (which now contains one entry).
            sessionManager.saveHistory(this.contextHistory, this.currentSessionId);

            // 6. Notify UI about the context change.
            notifyContextListeners(topContext());
        });
        return CompletableFuture.runAsync(() -> {
            try {
                future.get();
            } catch (Exception e) {
                logger.error("Failed to create new session from workspace", e);
                throw new RuntimeException("Failed to create new session from workspace", e);
            }
        });
    }

    /** returns a frozen Context based on the source one */
    private Context newContextFrom(Context sourceFrozenContext) {
        var newActionDescription = "New session (from: " + sourceFrozenContext.getAction() + ")";
        var newActionFuture = CompletableFuture.completedFuture(newActionDescription);
        var newParsedOutputFragment = new ContextFragment.TaskFragment(
                this, List.of(SystemMessage.from(newActionDescription)), newActionDescription);
        return sourceFrozenContext.withParsedOutput(newParsedOutputFragment, newActionFuture);
    }

    /**
     * Switches to an existing session asynchronously. Checks if the session is active elsewhere before switching.
     *
     * @param sessionId The UUID of the session to switch to
     * @return A CompletableFuture representing the completion of the session switch task
     */
    public CompletableFuture<Void> switchSessionAsync(UUID sessionId) {
        var sessionManager = project.getSessionManager();
        if (SessionRegistry.isSessionActiveElsewhere(project.getRoot(), sessionId)) {
            String sessionName = sessionManager.listSessions().stream()
                    .filter(s -> s.id().equals(sessionId))
                    .findFirst()
                    .map(SessionInfo::name)
                    .orElse("Unknown session");
            io.systemNotify(
                    "Session '" + sessionName + "' (" + sessionId.toString().substring(0, 8) + ")"
                            + " is currently active in another Brokk window.\n"
                            + "Please close it there or choose a different session.",
                    "Session In Use",
                    JOptionPane.WARNING_MESSAGE);
            return CompletableFuture.failedFuture(new IllegalStateException("Session is active elsewhere."));
        }

        io.showSessionSwitchSpinner();
        var future = submitUserTask("Switching session", () -> {
            try {
                switchToSession(sessionId);
            } finally {
                io.hideSessionSwitchSpinner();
            }
        });
        return CompletableFuture.runAsync(() -> {
            try {
                future.get();
            } catch (Exception e) {
                throw new RuntimeException("Failed to switch session", e);
            }
        });
    }

    private void switchToSession(UUID sessionId) {
        var sessionManager = project.getSessionManager();
        updateActiveSession(sessionId); // Mark as active

        String sessionName = sessionManager.listSessions().stream()
                .filter(s -> s.id().equals(sessionId))
                .findFirst()
                .map(SessionInfo::name)
                .orElse("(Unknown Name)");
        logger.debug("Switched to session: {} ({})", sessionName, sessionId);

        ContextHistory loadedCh = sessionManager.loadHistory(currentSessionId, this);

        if (loadedCh == null) {
            contextHistory = new ContextHistory(new Context(this, "Welcome to session: " + sessionName));
            sessionManager.saveHistory(contextHistory, currentSessionId);
        } else {
            contextHistory = loadedCh;
        }
        notifyContextListeners(topContext());
        io.updateContextHistoryTable(topContext());
    }

    /**
     * Renames an existing session asynchronously.
     *
     * @param sessionId The UUID of the session to rename
     * @param newNameFuture A Future that will provide the new name for the session
     * @return A CompletableFuture representing the completion of the session rename task
     */
    public CompletableFuture<Void> renameSessionAsync(UUID sessionId, Future<String> newNameFuture) {
        var future = submitBackgroundTask("Renaming session", () -> {
            try {
                String newName = newNameFuture.get(Context.CONTEXT_ACTION_SUMMARY_TIMEOUT_SECONDS, TimeUnit.SECONDS);
                project.getSessionManager().renameSession(sessionId, newName);
                logger.debug("Renamed session {} to {}", sessionId, newName);
            } catch (Exception e) {
                logger.warn("Error renaming Session", e);
                throw new RuntimeException(e);
            }
        });
        return CompletableFuture.runAsync(() -> {
            try {
                future.get();
            } catch (Exception e) {
                throw new RuntimeException(e);
            }
        });
    }

    /**
     * Deletes an existing session asynchronously.
     *
     * @param sessionIdToDelete The UUID of the session to delete
     * @return A CompletableFuture representing the completion of the session delete task
     */
    public CompletableFuture<Void> deleteSessionAsync(UUID sessionIdToDelete) {
        var future = submitUserTask("Deleting session " + sessionIdToDelete, () -> {
            project.getSessionManager().deleteSession(sessionIdToDelete);
            logger.info("Deleted session {}", sessionIdToDelete);
            if (sessionIdToDelete.equals(currentSessionId)) {
                createOrReuseSession(DEFAULT_SESSION_NAME);
            }
        });

        return CompletableFuture.runAsync(() -> {
            try {
                future.get();
            } catch (Exception e) {
                throw new RuntimeException(e);
            }
        });
    }

    /**
     * Copies an existing session with a new name and switches to it asynchronously.
     *
     * @param originalSessionId The UUID of the session to copy
     * @param originalSessionName The name of the session to copy
     * @return A CompletableFuture representing the completion of the session copy task
     */
    public CompletableFuture<Void> copySessionAsync(UUID originalSessionId, String originalSessionName) {
        var future = submitUserTask("Copying session " + originalSessionName, () -> {
            var sessionManager = project.getSessionManager();
            String newSessionName = "Copy of " + originalSessionName;
            SessionInfo copiedSessionInfo;
            try {
                copiedSessionInfo = sessionManager.copySession(originalSessionId, newSessionName);
            } catch (Exception e) {
                logger.error(e);
                io.toolError("Failed to copy session " + originalSessionName);
                return;
            }

            logger.info(
                    "Copied session {} ({}) to {} ({})",
                    originalSessionName,
                    originalSessionId,
                    copiedSessionInfo.name(),
                    copiedSessionInfo.id());
            var loadedCh = sessionManager.loadHistory(copiedSessionInfo.id(), this);
            assert loadedCh != null && !loadedCh.getHistory().isEmpty()
                    : "Copied session history should not be null or empty";
            final ContextHistory nnLoadedCh =
                    requireNonNull(loadedCh, "Copied session history (loadedCh) should not be null after assertion");
            this.contextHistory = nnLoadedCh;
            updateActiveSession(copiedSessionInfo.id());

            notifyContextListeners(topContext());
            io.updateContextHistoryTable(topContext());
        });
        return CompletableFuture.runAsync(() -> {
            try {
                future.get();
            } catch (Exception e) {
                throw new RuntimeException(e);
            }
        });
    }

    @SuppressWarnings("unused")
    public void restoreGitProjectState(UUID sessionId, UUID contextId) {
        if (!project.hasGit()) {
            return;
        }
        var ch = project.getSessionManager().loadHistory(sessionId, this);
        if (ch == null) {
            io.toolError("Could not load session " + sessionId, "Error");
            return;
        }

        var gitState = ch.getGitState(contextId).orElse(null);
        if (gitState == null) {
            io.toolError("Could not find git state for context " + contextId, "Error");
            return;
        }

        var restorer = new GitProjectStateRestorer(project, io);
        restorer.restore(gitState);
    }

    // Convert a throwable to a string with full stack trace
    private String getStackTraceAsString(Throwable throwable) {
        var sw = new java.io.StringWriter();
        var pw = new java.io.PrintWriter(sw);
        throwable.printStackTrace(pw);
        return sw.toString();
    }

    @Override
    public IConsoleIO getIo() {
        return io;
    }

    /**
     * Allows injection of a custom {@link IConsoleIO} implementation, enabling head-less (CLI) operation where a GUI is
     * not available.
     *
     * <p>This should be invoked immediately after constructing the {@code ContextManager} but before any tasks are
     * submitted, so that all logging and UI callbacks are routed to the desired sink.
     */
    public void createHeadless() {
        this.io = new HeadlessConsole();

        // no AnalyzerListener, instead we will block for it to be ready
        this.analyzerWrapper = new AnalyzerWrapper(project, this::submitBackgroundTask, null);
        try {
            analyzerWrapper.get();
        } catch (InterruptedException e) {
            throw new RuntimeException(e);
        }

        initializeCurrentSessionAndHistory(true);

        ensureStyleGuide();
        ensureReviewGuide();
        ensureBuildDetailsAsync();
        cleanupOldHistoryAsync();

        checkBalanceAndNotify();
    }

    @Override
    public ToolRegistry getToolRegistry() {
        return toolRegistry;
    }

    /**
     * Checks the user’s account balance (only when using the Brokk proxy) and notifies via
     * {@link IConsoleIO#systemNotify} if the balance is low or exhausted. The expensive work is executed on the
     * background executor so callers may invoke this from any thread without blocking.
     */
    public void checkBalanceAndNotify() {
        if (MainProject.getProxySetting() != MainProject.LlmProxySetting.BROKK) {
            return; // Only relevant when using the Brokk proxy
        }

        submitBackgroundTask("Balance Check", () -> {
            try {
                float balance = service.get().getUserBalance();
                logger.debug("Checked balance: ${}", String.format("%.2f", balance));

                if (balance < Service.MINIMUM_PAID_BALANCE) {
                    // Free-tier: reload models and warn once
                    reloadModelsAsync();
                    if (!freeTierNotified) {
                        freeTierNotified = true;
                        lowBalanceNotified = false; // reset low-balance flag
                        var msg =
                                """
                                  Brokk is running in the free tier. Only low-cost models are available.

                                  To enable smarter models, subscribe or top-up at
                                  %s
                                  """
                                        .stripIndent()
                                        .formatted(Service.TOP_UP_URL);
                        SwingUtilities.invokeLater(
                                () -> io.systemNotify(msg, "Balance Exhausted", JOptionPane.WARNING_MESSAGE));
                    }
                } else if (balance < Service.LOW_BALANCE_WARN_AT) {
                    // Low balance warning
                    freeTierNotified = false; // recovered from exhausted state
                    if (!lowBalanceNotified) {
                        lowBalanceNotified = true;
                        var msg = "Low account balance: $%.2f.\nTop-up at %s to avoid interruptions."
                                .formatted(balance, Service.TOP_UP_URL);
                        SwingUtilities.invokeLater(
                                () -> io.systemNotify(msg, "Low Balance Warning", JOptionPane.WARNING_MESSAGE));
                    }
                } else {
                    // Healthy balance – clear flags
                    lowBalanceNotified = false;
                    freeTierNotified = false;
                }
            } catch (java.io.IOException e) {
                logger.error("Failed to check user balance", e);
            }
        });
    }

    /**
     * Asynchronously compresses the entire conversation history of the currently selected context. Replaces the history
     * with summarized versions of each task entry. This runs as a user action because it visibly modifies the context
     * history.
     */
    public Future<?> compressHistoryAsync() {
        return submitUserTask("Compressing History", () -> {
            io.disableHistoryPanel();
            try {
                // Operate on the task history
                var taskHistoryToCompress = topContext().getTaskHistory();
                if (taskHistoryToCompress.isEmpty()) {
                    io.systemOutput("No history to compress.");
                    return;
                }

                io.systemOutput("Compressing conversation history...");

                List<TaskEntry> compressedTaskEntries = taskHistoryToCompress.parallelStream()
                        .map(this::compressHistory)
                        .collect(Collectors.toCollection(() -> new ArrayList<>(taskHistoryToCompress.size())));

                boolean changed = IntStream.range(0, taskHistoryToCompress.size())
                        .anyMatch(i -> !taskHistoryToCompress.get(i).equals(compressedTaskEntries.get(i)));

                if (!changed) {
                    io.systemOutput("History is already compressed.");
                    return;
                }

                // pushContext will update liveContext with the compressed history
                // and add a frozen version to contextHistory.
                pushContext(currentLiveCtx -> currentLiveCtx.withCompressedHistory(List.copyOf(compressedTaskEntries)));
                io.systemOutput("Task history compressed successfully.");
            } finally {
                SwingUtilities.invokeLater(io::enableHistoryPanel);
            }
        });
    }

    public static class SummarizeWorker extends SwingWorker<String, String> {
        private final ContextManager cm;
        private final String content;
        private final int words;

        public SummarizeWorker(ContextManager cm, String content, int words) {
            this.cm = cm;
            this.content = content;
            this.words = words;
        }

        @Override
        protected String doInBackground() {
            var msgs = SummarizerPrompts.instance.collectMessages(content, words);
            // Use quickModel for summarization
            Llm.StreamingResult result;
            try {
                result = cm.getLlm(cm.getService().quickestModel(), "Summarize: " + content)
                        .sendRequest(msgs);
            } catch (InterruptedException e) {
                throw new RuntimeException(e);
            }
            if (result.error() != null || result.originalResponse() == null) {
                logger.warn("Summarization failed or was cancelled.");
                return "Summarization failed.";
            }
            var summary = result.text().trim();
            if (summary.endsWith(".")) {
                return summary.substring(0, summary.length() - 1);
            }
            return summary;
        }
    }
}<|MERGE_RESOLUTION|>--- conflicted
+++ resolved
@@ -1127,16 +1127,9 @@
         }
 
         if (!classes.isEmpty()) {
-<<<<<<< HEAD
-            List<String> classFqns = classes.stream()
-                    .map(CodeUnit::fqName)
-                    .collect(Collectors.toList());
-            var classSummaryFragment = new ContextFragment.SkeletonFragment(this, classFqns, ContextFragment.SummaryType.CODEUNIT_SKELETON); // Pass IContextManager
-=======
             List<String> classFqns = classes.stream().map(CodeUnit::fqName).collect(Collectors.toList());
             var classSummaryFragment = new ContextFragment.SkeletonFragment(
-                    this, classFqns, ContextFragment.SummaryType.CLASS_SKELETON); // Pass IContextManager
->>>>>>> 1f8a062f
+                    this, classFqns, ContextFragment.SummaryType.CODEUNIT_SKELETON); // Pass IContextManager
             addVirtualFragment(classSummaryFragment);
             io.systemOutput("Summarized " + String.join(", ", classFqns));
             summariesAdded = true;
