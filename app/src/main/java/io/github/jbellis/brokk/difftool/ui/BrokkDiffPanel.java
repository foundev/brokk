package io.github.jbellis.brokk.difftool.ui;

import com.github.difflib.DiffUtils;
import com.github.difflib.UnifiedDiffUtils;
import com.github.difflib.algorithm.DiffAlgorithmListener;
import io.github.jbellis.brokk.ContextManager;
import io.github.jbellis.brokk.IConsoleIO;
import io.github.jbellis.brokk.context.ContextFragment;
import io.github.jbellis.brokk.difftool.node.JMDiffNode;
import io.github.jbellis.brokk.difftool.performance.PerformanceConstants;
import io.github.jbellis.brokk.difftool.scroll.ScrollSynchronizer;
import io.github.jbellis.brokk.gui.Chrome;
import io.github.jbellis.brokk.gui.GuiTheme;
import io.github.jbellis.brokk.gui.ThemeAware;
import io.github.jbellis.brokk.gui.util.KeyboardShortcutUtil;
import io.github.jbellis.brokk.util.SlidingWindowCache;
import java.awt.*;
import java.awt.event.InputEvent;
import java.awt.event.KeyEvent;
import java.util.ArrayList;
import java.util.Arrays;
import java.util.List;
import javax.swing.*;
import javax.swing.KeyStroke;
import javax.swing.event.AncestorEvent;
import javax.swing.event.AncestorListener;
import org.apache.logging.log4j.LogManager;
import org.apache.logging.log4j.Logger;
import org.fife.ui.rsyntaxtextarea.SyntaxConstants;
import org.jetbrains.annotations.Nullable;

public class BrokkDiffPanel extends JPanel implements ThemeAware {
    private static final Logger logger = LogManager.getLogger(BrokkDiffPanel.class);
    private final ContextManager contextManager;
    private final JTabbedPane tabbedPane;
    private boolean started;
    private final JLabel loadingLabel = createLoadingLabel();
    private final GuiTheme theme;
    private final JCheckBox showBlankLineDiffsCheckBox = new JCheckBox("Show blank-lines");

    // All file comparisons with lazy loading cache
    final List<FileComparisonInfo> fileComparisons;
    private int currentFileIndex = 0;
    private final boolean isMultipleCommitsContext;

    // Thread-safe sliding window cache for loaded diff panels
    private static final int WINDOW_SIZE = PerformanceConstants.DEFAULT_SLIDING_WINDOW;
    private static final int MAX_CACHED_PANELS = PerformanceConstants.MAX_CACHED_DIFF_PANELS;
    private final SlidingWindowCache<Integer, BufferDiffPanel> panelCache =
            new SlidingWindowCache<>(MAX_CACHED_PANELS, WINDOW_SIZE);

    /**
     * Inner class to hold a single file comparison metadata Note: No longer holds the diffPanel directly - that's
     * managed by the cache
     */
    static class FileComparisonInfo {
        final BufferSource leftSource;
        final BufferSource rightSource;

        @Nullable
        BufferDiffPanel diffPanel;

        FileComparisonInfo(BufferSource leftSource, BufferSource rightSource) {
            this.leftSource = leftSource;
            this.rightSource = rightSource;
            this.diffPanel = null; // Initialize @Nullable field
        }

        String getDisplayName() {
            // Returns formatted name for UI display
            String leftName = getSourceName(leftSource);
            String rightName = getSourceName(rightSource);

            if (leftName.equals(rightName)) {
                return leftName;
            }
            return leftName + " vs " + rightName;
        }

        private String getSourceName(BufferSource source) {
            if (source instanceof BufferSource.FileSource fs) {
                return fs.file().getName();
            } else if (source instanceof BufferSource.StringSource ss) {
                return ss.filename() != null ? ss.filename() : ss.title();
            }
            return source.title();
        }
    }

    public BrokkDiffPanel(Builder builder, GuiTheme theme) {
        this.theme = theme;
        this.contextManager = builder.contextManager;
        this.isMultipleCommitsContext = builder.isMultipleCommitsContext;

        // Initialize file comparisons list - all modes use the same approach
        this.fileComparisons = new ArrayList<>(builder.fileComparisons);
        assert !this.fileComparisons.isEmpty() : "File comparisons cannot be empty";
        this.bufferDiffPanel = null; // Initialize @Nullable field

        // Make the container focusable, so it can handle key events
        setFocusable(true);
        tabbedPane = new JTabbedPane();
        // Add an AncestorListener to trigger 'start()' when the panel is added to a container
        addAncestorListener(new AncestorListener() {
            @Override
            public void ancestorAdded(AncestorEvent event) {
                start();
            }

            @Override
            public void ancestorMoved(AncestorEvent event) {}

            @Override
            public void ancestorRemoved(AncestorEvent event) {}
        });

        showBlankLineDiffsCheckBox.setSelected(!JMDiffNode.isIgnoreBlankLineDiffs());
        showBlankLineDiffsCheckBox.addActionListener(e -> {
            boolean show = showBlankLineDiffsCheckBox.isSelected();
            JMDiffNode.setIgnoreBlankLineDiffs(!show);
            refreshAllDiffPanels();
        });

        revalidate();
    }

    // Builder Class
    public static class Builder {
        private final GuiTheme theme;
        private final ContextManager contextManager;
        private final List<FileComparisonInfo> fileComparisons;
        private boolean isMultipleCommitsContext = false;

        @Nullable
        private BufferSource leftSource;

        @Nullable
        private BufferSource rightSource;

        public Builder(GuiTheme theme, ContextManager contextManager) {
            this.theme = theme;
            this.contextManager = contextManager;
            this.fileComparisons = new ArrayList<>();
        }

        public Builder leftSource(BufferSource source) {
            this.leftSource = source;
            return this;
        }

        public Builder rightSource(BufferSource source) {
            this.rightSource = source;
            // Automatically add the comparison
            if (this.leftSource != null) {
                addComparison(this.leftSource, this.rightSource);
            }
            leftSource = null; // Clear to prevent duplicate additions
            rightSource = null;
            return this;
        }

        public void addComparison(BufferSource leftSource, BufferSource rightSource) {
            this.fileComparisons.add(new FileComparisonInfo(leftSource, rightSource));
        }

        public Builder setMultipleCommitsContext(boolean isMultipleCommitsContext) {
            this.isMultipleCommitsContext = isMultipleCommitsContext;
            return this;
        }

        public BrokkDiffPanel build() {
            assert !fileComparisons.isEmpty() : "At least one file comparison must be added";
            return new BrokkDiffPanel(this, theme);
        }
    }

    public JTabbedPane getTabbedPane() {
        return tabbedPane;
    }

    private void start() {
        if (started) {
            return;
        }
        started = true;
        getTabbedPane().setFocusable(false);
        setLayout(new BorderLayout());
        KeyboardShortcutUtil.registerCloseEscapeShortcut(this, this::close);

        // Register F7/Shift+F7 hotkeys for next/previous change navigation (IntelliJ style)
        KeyboardShortcutUtil.registerGlobalShortcut(
                this, KeyStroke.getKeyStroke(KeyEvent.VK_F7, 0), "nextChange", this::navigateToNextChange);
        KeyboardShortcutUtil.registerGlobalShortcut(
                this,
                KeyStroke.getKeyStroke(KeyEvent.VK_F7, InputEvent.SHIFT_DOWN_MASK),
                "previousChange",
                this::navigateToPreviousChange);

        launchComparison();

        add(createToolbar(), BorderLayout.NORTH);
        add(getTabbedPane(), BorderLayout.CENTER);

        // Add component listener to handle window resize events after navigation
        addComponentListener(new java.awt.event.ComponentAdapter() {
            @Override
            public void componentResized(java.awt.event.ComponentEvent e) {
                // Only perform layout reset if needed after navigation
                if (needsLayoutReset) {
                    needsLayoutReset = false; // Clear flag
                    var currentPanel = getBufferDiffPanel();
                    if (currentPanel != null) {
                        resetLayoutHierarchy(currentPanel);
                    }
                }
            }
        });
    }

    public JButton getBtnUndo() {
        return btnUndo;
    }

    private final JButton btnUndo = new JButton("Undo"); // Initialize to prevent NullAway issues
    private final JButton btnRedo = new JButton("Redo");
    private final JButton btnSaveAll = new JButton("Save");
    private final JButton captureDiffButton = new JButton("Capture Diff");
    private final JButton btnNext = new JButton("Next Change");
    private final JButton btnPrevious = new JButton("Previous Change");
    private final JButton btnPreviousFile = new JButton("Previous File");
    private final JButton btnNextFile = new JButton("Next File");
    private final JLabel fileIndicatorLabel = new JLabel(""); // Initialize

    // Flag to track when layout hierarchy needs reset after navigation
    private volatile boolean needsLayoutReset = false;

    @Nullable
    private BufferDiffPanel bufferDiffPanel;

    public void setBufferDiffPanel(@Nullable BufferDiffPanel bufferDiffPanel) {
        this.bufferDiffPanel = bufferDiffPanel;
    }

    @Nullable
    private BufferDiffPanel getBufferDiffPanel() {
        return bufferDiffPanel;
    }

    public void nextFile() {
        assert SwingUtilities.isEventDispatchThread() : "Must be called on EDT";

        // Disable all control buttons FIRST, before any logic
        disableAllControlButtons();

        logger.debug(
                "Navigation Step 1: User clicked next file (current: {}, total: {})",
                currentFileIndex,
                fileComparisons.size());

        if (canNavigateToNextFile()) {
            try {
                switchToFile(currentFileIndex + 1);
            } catch (Exception e) {
                logger.error("Error navigating to next file", e);
                // Re-enable buttons on exception
                updateNavigationButtons();
            }
        } else {
            logger.debug("Navigation blocked: cannot navigate to next file");
            // Re-enable buttons if navigation was blocked
            updateNavigationButtons();
        }
    }

    public void previousFile() {
        assert SwingUtilities.isEventDispatchThread() : "Must be called on EDT";

        // Disable all control buttons FIRST, before any logic
        disableAllControlButtons();

        logger.debug(
                "Navigation Step 1: User clicked previous file (current: {}, total: {})",
                currentFileIndex,
                fileComparisons.size());

        if (canNavigateToPreviousFile()) {
            try {
                switchToFile(currentFileIndex - 1);
            } catch (Exception e) {
                logger.error("Error navigating to previous file", e);
                // Re-enable buttons on exception
                updateNavigationButtons();
            }
        } else {
            logger.debug("Navigation blocked: cannot navigate to previous file");
            // Re-enable buttons if navigation was blocked
            updateNavigationButtons();
        }
    }

    public void switchToFile(int index) {
        assert SwingUtilities.isEventDispatchThread() : "Must be called on EDT";
        if (index < 0 || index >= fileComparisons.size()) {
            logger.warn(
                    "Navigation Step 2: Invalid file index {} (valid range: 0-{})", index, fileComparisons.size() - 1);
            return;
        }

        logger.debug(
                "Navigation Step 2: Starting switchToFile from {} to {} with sliding window", currentFileIndex, index);

        // Update sliding window in cache - this automatically evicts files outside window
        panelCache.updateWindowCenter(index, fileComparisons.size());

        currentFileIndex = index;

        // Load current file if not in cache
        loadFileOnDemand(currentFileIndex);

        // Predictively load adjacent files in background
        preloadAdjacentFiles(currentFileIndex);

        updateNavigationButtons();

        // Log memory and window status
        logger.debug("Window after switch: {}", panelCache.getWindowInfo());
        logMemoryUsage();
    }

    private void updateNavigationButtons() {
        assert SwingUtilities.isEventDispatchThread() : "Must be called on EDT";
        updateUndoRedoButtons();

        btnPreviousFile.setEnabled(canNavigateToPreviousFile());
        btnNextFile.setEnabled(canNavigateToNextFile());
    }

    /**
     * Creates a styled loading label for the "Processing... Please wait." message. The label is centered and uses a
     * larger font for better visibility.
     */
    private static JLabel createLoadingLabel() {
        var label = new JLabel("Processing... Please wait.", SwingConstants.CENTER);

        // Make the font larger and bold for better visibility
        var currentFont = label.getFont();
        var largerFont = currentFont.deriveFont(Font.BOLD, currentFont.getSize() + 4);
        label.setFont(largerFont);

        // Add some padding
        label.setBorder(javax.swing.BorderFactory.createEmptyBorder(50, 20, 50, 20));

        return label;
    }

    /**
     * Creates a styled error label similar to the loading label but for error messages. Uses theme-aware colors instead
     * of hardcoded red.
     */
    private JLabel createErrorLabel(String errorMessage) {
        var label = new JLabel("File Too Large to Display", SwingConstants.CENTER);

        // Make the font larger and bold for better visibility (same as loading label)
        var currentFont = label.getFont();
        var largerFont = currentFont.deriveFont(Font.BOLD, currentFont.getSize() + 4);
        label.setFont(largerFont);

        // Use theme-aware error color instead of hardcoded red
        label.setForeground(UIManager.getColor("Label.disabledForeground"));

        // Add some padding (same as loading label)
        label.setBorder(javax.swing.BorderFactory.createEmptyBorder(50, 20, 50, 20));

        // Set the actual error message as tooltip for full details
        label.setToolTipText(errorMessage);

        return label;
    }

    /**
     * Disables all control buttons during file loading to prevent navigation issues. Called from showLoadingForFile()
     * to ensure clean loading states.
     */
    private void disableAllControlButtons() {
        assert SwingUtilities.isEventDispatchThread() : "Must be called on EDT";

        // File navigation buttons
        btnPreviousFile.setEnabled(false);
        btnNextFile.setEnabled(false);

        // Change navigation buttons
        btnNext.setEnabled(false);
        btnPrevious.setEnabled(false);

        // Edit buttons
        btnUndo.setEnabled(false);
        btnRedo.setEnabled(false);
        btnSaveAll.setEnabled(false);

        // Other control buttons
        captureDiffButton.setEnabled(false);

        logger.debug("All control buttons disabled during file loading");
    }

    private JToolBar createToolbar() {
        // Create toolbar
        var toolBar = new JToolBar();

        // Buttons are already initialized as fields
        fileIndicatorLabel.setFont(fileIndicatorLabel.getFont().deriveFont(Font.BOLD));

        btnNext.addActionListener(e -> navigateToNextChange());
        btnPrevious.addActionListener(e -> navigateToPreviousChange());
        btnUndo.addActionListener(e -> performUndoRedo(AbstractContentPanel::doUndo));
        btnRedo.addActionListener(e -> performUndoRedo(AbstractContentPanel::doRedo));
        btnSaveAll.addActionListener(e -> saveAll());

        // File navigation handlers
        btnPreviousFile.addActionListener(e -> previousFile());
        btnNextFile.addActionListener(e -> nextFile());

        captureDiffButton.addActionListener(e -> {
            var bufferPanel = getBufferDiffPanel();
            if (bufferPanel == null) {
                logger.warn("Capture diff called but bufferPanel is null");
                return;
            }
            var leftPanel = bufferPanel.getFilePanel(BufferDiffPanel.PanelSide.LEFT);
            var rightPanel = bufferPanel.getFilePanel(BufferDiffPanel.PanelSide.RIGHT);
            if (leftPanel == null || rightPanel == null) {
                logger.warn("Capture diff called but left or right panel is null");
                return;
            }
            var leftContent = leftPanel.getEditor().getText();
            var rightContent = rightPanel.getEditor().getText();
            var leftLines = Arrays.asList(leftContent.split("\\R"));
            var rightLines = Arrays.asList(rightContent.split("\\R"));

            // Get the current file comparison sources
            var currentComparison = fileComparisons.get(currentFileIndex);
            var currentLeftSource = currentComparison.leftSource;
            var currentRightSource = currentComparison.rightSource;

            var patch = DiffUtils.diff(leftLines, rightLines, (DiffAlgorithmListener) null);
            var unifiedDiff = UnifiedDiffUtils.generateUnifiedDiff(
                    currentLeftSource.title(), currentRightSource.title(), leftLines, patch, 0);
            var diffText = String.join("\n", unifiedDiff);

            var description =
                    "Captured Diff: %s vs %s".formatted(currentLeftSource.title(), currentRightSource.title());

            var detectedFilename = detectFilename(currentLeftSource, currentRightSource);

            var syntaxStyle = SyntaxConstants.SYNTAX_STYLE_NONE;
            if (detectedFilename != null) {
                int dotIndex = detectedFilename.lastIndexOf('.');
                if (dotIndex > 0 && dotIndex < detectedFilename.length() - 1) {
                    var extension = detectedFilename.substring(dotIndex + 1);
                    syntaxStyle = io.github.jbellis.brokk.util.SyntaxDetector.fromExtension(extension);
                } else {
                    // If no extension or malformed, SyntaxDetector might still identify some common filenames
                    syntaxStyle = io.github.jbellis.brokk.util.SyntaxDetector.fromExtension(detectedFilename);
                }
            }

            var fragment = new ContextFragment.StringFragment(contextManager, diffText, description, syntaxStyle);
            contextManager.submitContextTask("Adding diff to context", () -> {
                contextManager.addVirtualFragment(fragment);
                contextManager.getIo().systemOutput("Added captured diff to context: " + description);
            });
        });
        // Add buttons to toolbar with spacing
        toolBar.add(btnPrevious);
        toolBar.add(Box.createHorizontalStrut(10)); // 10px spacing
        toolBar.add(btnNext);

        // Add file navigation buttons if multiple files
        if (fileComparisons.size() > 1) {
            toolBar.add(Box.createHorizontalStrut(20)); // 20px spacing
            toolBar.addSeparator();
            toolBar.add(Box.createHorizontalStrut(10));
            toolBar.add(btnPreviousFile);
            toolBar.add(Box.createHorizontalStrut(10));
            toolBar.add(btnNextFile);
            toolBar.add(Box.createHorizontalStrut(15));
            toolBar.add(fileIndicatorLabel);
        }

        toolBar.add(Box.createHorizontalStrut(20)); // 20px spacing
        toolBar.addSeparator(); // Adds space between groups
        toolBar.add(Box.createHorizontalStrut(10)); // 10px spacing
        toolBar.add(btnUndo);
        toolBar.add(Box.createHorizontalStrut(10)); // 10px spacing
        toolBar.add(btnRedo);
        toolBar.add(Box.createHorizontalStrut(10)); // spacing
        toolBar.add(btnSaveAll);

        toolBar.add(Box.createHorizontalStrut(20));
        toolBar.addSeparator();
        toolBar.add(Box.createHorizontalStrut(10));
        toolBar.add(showBlankLineDiffsCheckBox);

        toolBar.add(Box.createHorizontalGlue()); // Pushes subsequent components to the right
        toolBar.add(captureDiffButton);

        return toolBar;
    }

    public void updateUndoRedoButtons() {
        assert SwingUtilities.isEventDispatchThread() : "Must be called on EDT";
        var currentPanel = getCurrentContentPanel();

        btnUndo.setEnabled(currentPanel != null && currentPanel.isUndoEnabled());
        btnRedo.setEnabled(currentPanel != null && currentPanel.isRedoEnabled());

        // Hide undo/redo completely when both sides are read-only
        boolean showUndoRedo = false;
        if (currentPanel instanceof BufferDiffPanel bp) {
            showUndoRedo = bp.atLeastOneSideEditable();
        }
        btnUndo.setVisible(showUndoRedo);
        btnRedo.setVisible(showUndoRedo);

        if (currentPanel != null) {
            var isFirstChangeOverall = currentFileIndex == 0 && currentPanel.isAtFirstLogicalChange();
            var isLastChangeOverall =
                    currentFileIndex == fileComparisons.size() - 1 && currentPanel.isAtLastLogicalChange();
            btnPrevious.setEnabled(!isFirstChangeOverall);
            btnNext.setEnabled(!isLastChangeOverall);
        } else {
            btnPrevious.setEnabled(false);
            btnNext.setEnabled(false);
        }

        // Update save button text and enable state
        boolean hasUnsaved = hasUnsavedChanges();
        btnSaveAll.setText(fileComparisons.size() > 1 ? "Save All" : "Save");
        btnSaveAll.setEnabled(hasUnsaved);
    }

    /** Returns true if any loaded diff-panel holds modified documents. */
    public boolean hasUnsavedChanges() {
        if (bufferDiffPanel != null && bufferDiffPanel.isDirty()) return true;
        for (var p : panelCache.nonNullValues()) {
            if (p.isDirty()) return true;
        }
        return false;
    }

    /** Saves every dirty document across all BufferDiffPanels. */
    public void saveAll() {
        try {
            // Disable save button temporarily
            btnSaveAll.setEnabled(false);

            var visited = new java.util.HashSet<BufferDiffPanel>();
            if (bufferDiffPanel != null) {
                visited.add(bufferDiffPanel);
                bufferDiffPanel.doSave();
                refreshTabTitle(bufferDiffPanel);
            }
            // save each panel
            for (var p : panelCache.nonNullValues()) {
                if (visited.add(p)) {
                    p.doSave();
                    refreshTabTitle(p);
                }
            }
            repaint();

            // Re-enable buttons after save operation
            SwingUtilities.invokeLater(this::updateNavigationButtons);
        } catch (Exception e) {
            logger.error("Error saving files", e);
            updateNavigationButtons();
        }
    }

    /** Refresh tab title (adds/removes “*”). */
    public void refreshTabTitle(BufferDiffPanel panel) {
        var idx = tabbedPane.indexOfComponent(panel);
        if (idx != -1) {
            tabbedPane.setTitleAt(idx, panel.getTitle());
        }
    }

    /** Provides access to Chrome methods for BufferDiffPanel. */
    public IConsoleIO getConsoleIO() {
        return contextManager.getIo();
    }

    /**
     * Provides access to the ContextManager for BufferDiffPanel.
     */
    public ContextManager getContextManager() {
        return contextManager;
    }

    public void launchComparison() {
        logger.info(
                "Navigation Step 0: Launching diff comparison with {} files, starting with file index 0",
                fileComparisons.size());
        // Show the first file immediately
        currentFileIndex = 0;
        loadFileOnDemand(currentFileIndex);
    }

    private void loadFileOnDemand(int fileIndex) {
        if (fileIndex < 0 || fileIndex >= fileComparisons.size()) {
            logger.warn("loadFileOnDemand called with invalid index: {}", fileIndex);
            return;
        }

        logger.debug("Navigation Step 3: Starting loadFileOnDemand for file index {}", fileIndex);

        var compInfo = fileComparisons.get(fileIndex);

        // First check if panel is already cached (fast read operation)
        var cachedPanel = panelCache.get(fileIndex);
        if (cachedPanel != null) {
            logger.debug("Navigation Step 3: File {} found in cache, displaying immediately", fileIndex);
            displayCachedFile(fileIndex, cachedPanel);
            return;
        }

        // Atomic check-and-reserve to prevent concurrent loading
        if (!panelCache.tryReserve(fileIndex)) {
            // Another thread is already loading this file or it was cached between checks
            var nowCachedPanel = panelCache.get(fileIndex);
            if (nowCachedPanel != null) {
                logger.debug("Navigation Step 3: File {} was cached during reservation check", fileIndex);
                displayCachedFile(fileIndex, nowCachedPanel);
            } else {
                // Reserved by another thread, show loading and wait
                logger.debug(
                        "Navigation Step 3: File {} is being loaded by another thread, showing loading state",
                        fileIndex);
                showLoadingForFile(fileIndex);
            }
            return;
        }

        logger.debug("Navigation Step 3: File {} not cached, reserved for loading", fileIndex);
        showLoadingForFile(fileIndex);

        // Use hybrid approach - sync for small files, async for large files
        HybridFileComparison.createDiffPanel(
                compInfo.leftSource,
                compInfo.rightSource,
                this,
                theme,
                contextManager,
                this.isMultipleCommitsContext,
                fileIndex);
    }

    private void showLoadingForFile(int fileIndex) {
        assert SwingUtilities.isEventDispatchThread() : "Must be called on EDT";

        logger.debug("Navigation Step 4: Showing loading UI for file {} - disabling all control buttons", fileIndex);

        var compInfo = fileComparisons.get(fileIndex);

        // Disable all control buttons during loading
        disableAllControlButtons();

        // Clear existing tabs and show loading label at top center
        tabbedPane.removeAll();

        // Create a panel to hold the loading label at the top
        var loadingPanel = new JPanel(new BorderLayout());
        loadingPanel.add(loadingLabel, BorderLayout.NORTH);
        add(loadingPanel, BorderLayout.CENTER);

        updateFileIndicatorLabel("Loading: " + compInfo.getDisplayName());

        revalidate();
        repaint();

        logger.debug("Navigation Step 4: Loading UI displayed, all buttons disabled");
    }

    private void displayCachedFile(int fileIndex, BufferDiffPanel cachedPanel) {
        assert SwingUtilities.isEventDispatchThread() : "Must be called on EDT";

        logger.debug("Navigation Step 5: Displaying cached file {} and re-enabling control buttons", fileIndex);

        var compInfo = fileComparisons.get(fileIndex);

        // Remove loading panel if present (contains the loading label)
        // Find and remove any loading panel
        for (var component : getComponents()) {
            if (component instanceof JPanel panel && panel.getComponentCount() > 0) {
                if (panel.getComponent(0) == loadingLabel) {
                    remove(panel);
                    break;
                }
            }
        }

        // Clear tabs and add the cached panel
        tabbedPane.removeAll();
        tabbedPane.addTab(cachedPanel.getTitle(), cachedPanel);
        this.bufferDiffPanel = cachedPanel;

        // Reset auto-scroll flag for file navigation to ensure fresh auto-scroll opportunity
        cachedPanel.resetAutoScrollFlag();

        // Reset selectedDelta to first difference for consistent navigation behavior
        cachedPanel.resetToFirstDifference();


        // Apply theme to ensure proper syntax highlighting
        cachedPanel.applyTheme(theme);

        // Reset dirty state after theme application to prevent false save prompts
        // Theme application can trigger document events that incorrectly mark documents as dirty
        resetDocumentDirtyStateAfterTheme(cachedPanel);

        // Re-establish component resize listeners and set flag for layout reset on next resize
        cachedPanel.refreshComponentListeners();
        needsLayoutReset = true;

        // Ensure diff highlights are properly displayed after theme application
        SwingUtilities.invokeLater(() -> {
            cachedPanel.diff(true); // Pass true to trigger auto-scroll for cached panels
        });

        // Update file indicator
        updateFileIndicatorLabel(compInfo.getDisplayName());

        // Re-enable control buttons after loading is complete
        updateNavigationButtons();

        refreshUI();

        logger.debug("Navigation Step 5: File {} successfully displayed, navigation complete", fileIndex);
    }

    /**
     * Display an error message for a file that cannot be loaded. Clears the loading state and shows the error message.
     */
    public void displayErrorForFile(int fileIndex, String errorMessage) {
        assert SwingUtilities.isEventDispatchThread() : "Must be called on EDT";

        logger.error("Cannot display file {}: {}", fileIndex, errorMessage);

        var compInfo = fileComparisons.get(fileIndex);

        // Remove loading panel if present
        for (var component : getComponents()) {
            if (component instanceof JPanel panel && panel.getComponentCount() > 0) {
                if (panel.getComponent(0) == loadingLabel) {
                    remove(panel);
                    break;
                }
            }
        }

        // Clear tabs and show error message
        tabbedPane.removeAll();

        // Create error panel similar to loading panel
        var errorPanel = new JPanel(new BorderLayout());
        var errorLabel = createErrorLabel(errorMessage);
        errorPanel.add(errorLabel, BorderLayout.NORTH);

        tabbedPane.addTab(compInfo.getDisplayName() + " (Too Big)", errorPanel);

        // Update file indicator
        updateFileIndicatorLabel(compInfo.getDisplayName() + " - Too Big");

        // Re-enable navigation buttons but keep current panel null
        updateNavigationButtons();

        // Clear the reserved slot in cache
        panelCache.removeReserved(fileIndex);

        refreshUI();
    }

    @Nullable
    public AbstractContentPanel getCurrentContentPanel() {
        var selectedComponent = getTabbedPane().getSelectedComponent();
        if (selectedComponent instanceof AbstractContentPanel abstractContentPanel) {
            return abstractContentPanel;
        }
        return null;
    }

    /**
     * Shows the diff panel in a frame. Window bounds are managed via the ContextManager provided during construction.
     *
     * @param title The frame title
     */
    public void showInFrame(String title) {
        var frame = Chrome.newFrame(title);
        frame.setDefaultCloseOperation(JFrame.DISPOSE_ON_CLOSE);
        frame.getContentPane().add(this);

        // Get saved bounds from Project via the stored ContextManager
        var bounds = contextManager.getProject().getDiffWindowBounds();
        frame.setBounds(bounds);

        // Save window position and size when closing
        frame.addWindowListener(new java.awt.event.WindowAdapter() {
            @Override
            public void windowClosing(java.awt.event.WindowEvent e) {
                if (!checkUnsavedChangesBeforeClose()) {
                    frame.setDefaultCloseOperation(WindowConstants.DO_NOTHING_ON_CLOSE);
                    return;
                }
                contextManager.getProject().saveDiffWindowBounds(frame);
            }
        });

        frame.setVisible(true);
    }

    private void navigateToNextChange() {
        var panel = getCurrentContentPanel();
        if (panel == null) return;

        // Disable change navigation buttons FIRST
        btnNext.setEnabled(false);
        btnPrevious.setEnabled(false);

        try {
            if (panel.isAtLastLogicalChange() && canNavigateToNextFile()) {
                nextFile();
            } else {
                panel.doDown();
                // Re-enable immediately after navigation within same file
                SwingUtilities.invokeLater(this::updateNavigationButtons);
            }
            refreshAfterNavigation();
        } catch (Exception e) {
            logger.error("Error navigating to next change", e);
            updateNavigationButtons();
        }
    }

    private void navigateToPreviousChange() {
        var panel = getCurrentContentPanel();
        if (panel == null) return;

        // Disable change navigation buttons FIRST
        btnNext.setEnabled(false);
        btnPrevious.setEnabled(false);

        try {
            if (panel.isAtFirstLogicalChange() && canNavigateToPreviousFile()) {
                previousFile();
                var newPanel = getCurrentContentPanel();
                if (newPanel != null) {
                    newPanel.goToLastLogicalChange();
                }
            } else {
                panel.doUp();
                // Re-enable immediately after navigation within same file
                SwingUtilities.invokeLater(this::updateNavigationButtons);
            }
            refreshAfterNavigation();
        } catch (Exception e) {
            logger.error("Error navigating to previous change", e);
            updateNavigationButtons();
        }
    }

    private boolean canNavigateToNextFile() {
        return fileComparisons.size() > 1 && currentFileIndex < fileComparisons.size() - 1;
    }

    private boolean canNavigateToPreviousFile() {
        return fileComparisons.size() > 1 && currentFileIndex > 0;
    }

    @Nullable
    private String detectFilename(BufferSource leftSource, BufferSource rightSource) {
        if (leftSource instanceof BufferSource.StringSource s && s.filename() != null) {
            return s.filename();
        } else if (leftSource instanceof BufferSource.FileSource f) {
            return f.file().getName();
        }

        if (rightSource instanceof BufferSource.StringSource s && s.filename() != null) {
            return s.filename();
        } else if (rightSource instanceof BufferSource.FileSource f) {
            return f.file().getName();
        }
        return null;
    }

    private void updateFileIndicatorLabel(String text) {
        fileIndicatorLabel.setText(text);
    }

<<<<<<< HEAD
=======
    /** Update the scroll mode indicator based on the current throttling strategy. */
    private void updateScrollModeIndicator() {
        assert SwingUtilities.isEventDispatchThread() : "Must be called on EDT";

        if (bufferDiffPanel == null) {
            scrollModeIndicatorLabel.setText("N/A");
            scrollModeIndicatorLabel.setToolTipText("No file loaded");
            return;
        }

        var synchronizer = bufferDiffPanel.getScrollSynchronizer();
        if (synchronizer == null) {
            // The BufferDiffPanel might not be fully initialized yet, retry later
            SwingUtilities.invokeLater(() -> {
                if (bufferDiffPanel != null) {
                    var retrySync = bufferDiffPanel.getScrollSynchronizer();
                    if (retrySync == null) {
                        scrollModeIndicatorLabel.setText("N/A");
                        scrollModeIndicatorLabel.setToolTipText("No scroll synchronizer available");
                    } else {
                        updateScrollModeIndicatorWithSync(retrySync);
                    }
                } else {
                    scrollModeIndicatorLabel.setText("N/A");
                    scrollModeIndicatorLabel.setToolTipText("No file loaded");
                }
            });
            return;
        }

        updateScrollModeIndicatorWithSync(synchronizer);
    }

    /** Update the scroll mode indicator with a valid synchronizer. */
    private void updateScrollModeIndicatorWithSync(ScrollSynchronizer synchronizer) {
        // Check which throttling mode is currently active
        String modeText;
        String tooltip;

        if (PerformanceConstants.ENABLE_ADAPTIVE_THROTTLING) {
            var metrics = synchronizer.getAdaptiveMetrics();
            var currentMode = metrics.currentMode();
            modeText = currentMode.name().charAt(0)
                    + currentMode.name().substring(1).toLowerCase(java.util.Locale.ROOT);
            tooltip = String.format("Adaptive mode: %s | %s", currentMode.getDescription(), metrics.getSummary());
        } else if (PerformanceConstants.ENABLE_FRAME_BASED_THROTTLING) {
            modeText = "Frame-based";
            var throttlingMetrics = synchronizer.getThrottlingMetrics();
            tooltip = String.format(
                    "Frame-based throttling | Efficiency: %.1f%% | %d events, %d executions",
                    throttlingMetrics.efficiency() * 100,
                    throttlingMetrics.totalEvents(),
                    throttlingMetrics.totalExecutions());
        } else {
            modeText = "Immediate";
            tooltip = "Immediate execution - No throttling";
        }

        scrollModeIndicatorLabel.setText(modeText);
        scrollModeIndicatorLabel.setToolTipText(tooltip);
    }
>>>>>>> 1f8a062f

    private void performUndoRedo(java.util.function.Consumer<AbstractContentPanel> action) {
        var panel = getCurrentContentPanel();
        if (panel != null) {
            // Disable undo/redo buttons FIRST
            btnUndo.setEnabled(false);
            btnRedo.setEnabled(false);

            try {
                action.accept(panel);
                repaint();
                var diffPanel = getBufferDiffPanel();
                if (diffPanel != null) {
                    refreshTabTitle(diffPanel);
                }
                // Re-enable buttons after operation
                SwingUtilities.invokeLater(this::updateNavigationButtons);
            } catch (Exception e) {
                logger.error("Error performing undo/redo operation", e);
                updateNavigationButtons();
            }
        }
    }

    private void refreshAfterNavigation() {
        repaint();
        updateUndoRedoButtons();
    }

    private void refreshUI() {
        updateNavigationButtons();
        revalidate();
        repaint();
    }

    private void refreshAllDiffPanels() {
        assert SwingUtilities.isEventDispatchThread() : "Must be called on EDT";
        // Refresh existing cached panels (preserves cache for performance)
        panelCache.nonNullValues().forEach(panel -> panel.diff(true)); // Scroll to selection for user-initiated refresh
        // Refresh current panel if it's not cached
        var current = getBufferDiffPanel();
        if (current != null && !panelCache.containsValue(current)) {
            current.diff(true); // Scroll to selection for user-initiated refresh
        }
        // Update navigation buttons after refresh
        SwingUtilities.invokeLater(this::updateUndoRedoButtons);
        repaint();
    }

    @Override
    public void applyTheme(GuiTheme guiTheme) {
        assert SwingUtilities.isEventDispatchThread() : "applyTheme must be called on EDT";

        // Apply theme to cached panels
        for (var panel : panelCache.nonNullValues()) {
            panel.applyTheme(guiTheme);
        }

        // Update all child components including toolbar buttons and labels
        SwingUtilities.updateComponentTreeUI(this);
        revalidate();
        repaint();
    }

    private void close() {
        if (checkUnsavedChangesBeforeClose()) {
            var window = SwingUtilities.getWindowAncestor(this);
            if (window != null) {
                window.dispose();
            }
        }
    }

    /**
     * Checks for unsaved changes and prompts user to save before closing.
     *
     * @return true if it's OK to close, false if user cancelled
     */
    private boolean checkUnsavedChangesBeforeClose() {
        if (hasUnsavedChanges()) {
            var window = SwingUtilities.getWindowAncestor(this);
            var parentFrame = (window instanceof JFrame jframe) ? jframe : null;
            var opt = contextManager
                    .getIo()
                    .showConfirmDialog(
                            parentFrame,
                            "There are unsaved changes. Save before closing?",
                            "Unsaved Changes",
                            JOptionPane.YES_NO_CANCEL_OPTION,
                            JOptionPane.WARNING_MESSAGE);
            if (opt == JOptionPane.CANCEL_OPTION || opt == JOptionPane.CLOSED_OPTION) {
                return false; // Don't close
            }
            if (opt == JOptionPane.YES_OPTION) {
                saveAll();
            }
            // For NO_OPTION, just continue to return true - caller will handle disposal
        }
        return true; // OK to close
    }

    /**
     * Displays a cached panel and updates navigation buttons. This is the proper way to display panels created by
     * HybridFileComparison.
     */
    public void displayAndRefreshPanel(int fileIndex, BufferDiffPanel panel) {
        displayCachedFile(fileIndex, panel);
    }

    /**
     * Cache a panel for the given file index. Helper method for both sync and async panel creation. Uses putReserved if
     * the slot was reserved, otherwise regular put.
     */
    public void cachePanel(int fileIndex, BufferDiffPanel panel) {
        logger.debug("Navigation Step 4.5: File {} loading completed, caching panel", fileIndex);

        // Reset auto-scroll flag for newly created panels
        panel.resetAutoScrollFlag();

        // Reset selectedDelta to first difference for consistent navigation behavior
        panel.resetToFirstDifference();

        // Only cache if within current window
        if (panelCache.isInWindow(fileIndex)) {
            var cachedPanel = panelCache.get(fileIndex);
            if (cachedPanel == null) {
                // This was a reserved slot, replace with actual panel
                panelCache.putReserved(fileIndex, panel);
                logger.debug("Navigation Step 4.5: Panel {} cached in sliding window (reserved slot)", fileIndex);
            } else {
                // Direct cache (shouldn't happen in normal flow but handle gracefully)
                panelCache.put(fileIndex, panel);
                logger.warn("Navigation Step 4.5: Panel {} cached directly (unexpected path)", fileIndex);
            }
        } else {
            logger.debug("Navigation Step 4.5: Panel {} outside window, not caching but will display", fileIndex);
            // Still display but don't cache
        }
    }

    /** Preload adjacent files in the background for smooth navigation */
    private void preloadAdjacentFiles(int currentIndex) {
        contextManager.submitBackgroundTask("Preload adjacent files", () -> {
            // Preload previous file if not cached and in window
            int prevIndex = currentIndex - 1;
            if (prevIndex >= 0 && panelCache.get(prevIndex) == null && panelCache.isInWindow(prevIndex)) {
                preloadFile(prevIndex);
            }

            // Preload next file if not cached and in window
            int nextIndex = currentIndex + 1;
            if (nextIndex < fileComparisons.size()
                    && panelCache.get(nextIndex) == null
                    && panelCache.isInWindow(nextIndex)) {
                preloadFile(nextIndex);
            }
        });
    }

    /** Preload a single file in the background */
    private void preloadFile(int fileIndex) {
        try {
            logger.debug("Preloading file {} in background", fileIndex);
            var compInfo = fileComparisons.get(fileIndex);

            // Use extracted file validation logic
            if (!FileComparisonHelper.isValidForPreload(compInfo.leftSource, compInfo.rightSource)) {
                logger.warn("Skipping preload of file {} - too large for preload", fileIndex);
                return;
            }

            // Create file loading result (includes size validation and error handling)
            var loadingResult = FileComparisonHelper.createFileLoadingResult(
                    compInfo.leftSource, compInfo.rightSource, contextManager, isMultipleCommitsContext);

            // Create and cache panel on EDT
            SwingUtilities.invokeLater(() -> {
                // Double-check still needed and in window
                if (panelCache.get(fileIndex) == null && panelCache.isInWindow(fileIndex)) {
                    if (loadingResult.isSuccess()) {
                        var panel = new BufferDiffPanel(this, theme);
                        panel.setDiffNode(loadingResult.getDiffNode());

                        // Cache will automatically check window constraints
                        panelCache.put(fileIndex, panel);
                        logger.debug("Preloaded and cached file {}", fileIndex);
                    } else {
                        logger.warn("Skipping preload of file {} - {}", fileIndex, loadingResult.getErrorMessage());
                    }
                } else {
                    logger.debug("Preload cancelled for file {} (cached or outside window)", fileIndex);
                }
            });

        } catch (Exception e) {
            logger.warn("Failed to preload file {}: {}", fileIndex, e.getMessage());
        }
    }

    /** Log current memory usage and window status */
    private void logMemoryUsage() {
        var runtime = Runtime.getRuntime();
        var totalMemory = runtime.totalMemory();
        var freeMemory = runtime.freeMemory();
        var usedMemory = totalMemory - freeMemory;
        var maxMemory = runtime.maxMemory();

        var usedMB = usedMemory / (1024 * 1024);
        var maxMB = maxMemory / (1024 * 1024);
        var percentUsed = (usedMemory * 100) / maxMemory;

        logger.debug("Memory: {}MB/{}MB ({}%), {}", usedMB, maxMB, percentUsed, panelCache.getWindowInfo());

        // Use configurable threshold for memory cleanup
        if (percentUsed > PerformanceConstants.MEMORY_HIGH_THRESHOLD_PERCENT) {
            logger.warn("Memory usage high ({}%) with sliding window cache", percentUsed);
            performWindowCleanup();
        }
    }

    /** Perform cleanup when memory usage is high */
    private void performWindowCleanup() {
        logger.debug("Performing sliding window memory cleanup");

        // Clear caches in all window panels
        for (var panel : panelCache.nonNullValues()) {
            panel.clearCaches(); // Clear undo history, search results, etc.
        }

        // Suggest garbage collection
        System.gc();

        logger.debug("Window cleanup complete: {}", panelCache.getWindowInfo());
    }

    /**
     * Reset layout hierarchy to fix broken container relationships after file navigation. This rebuilds the
     * BorderLayout relationships to restore proper resize behavior.
     */
    private void resetLayoutHierarchy(BufferDiffPanel currentPanel) {
        // Remove and re-add tabbedPane to reset BorderLayout relationships
        remove(getTabbedPane());
        invalidate();
        add(getTabbedPane(), java.awt.BorderLayout.CENTER);
        revalidate();

        // Ensure child components are properly updated
        SwingUtilities.invokeLater(() -> {
            getTabbedPane().revalidate();
            currentPanel.revalidate();

            // Refresh scroll synchronizer to maintain diff alignment
            var synchronizer = currentPanel.getScrollSynchronizer();
            if (synchronizer != null) {
                synchronizer.invalidateViewportCacheForBothPanels();
            }
        });
    }

    /**
<<<<<<< HEAD
     * Reset document dirty state after theme application.
     * This prevents false save prompts caused by document events fired during syntax highlighting setup.
     */
    private void resetDocumentDirtyStateAfterTheme(BufferDiffPanel panel) {
        var diffNode = panel.getDiffNode();
        if (diffNode == null) {
            return;
        }

        // Reset dirty state for both left and right documents
        var leftBufferNode = diffNode.getBufferNodeLeft();
        if (leftBufferNode != null) {
            var leftDoc = leftBufferNode.getDocument();
            if (leftDoc instanceof io.github.jbellis.brokk.difftool.doc.AbstractBufferDocument abd) {
                abd.resetDirtyState();
            }
        }

        var rightBufferNode = diffNode.getBufferNodeRight();
        if (rightBufferNode != null) {
            var rightDoc = rightBufferNode.getDocument();
            if (rightDoc instanceof io.github.jbellis.brokk.difftool.doc.AbstractBufferDocument abd) {
                abd.resetDirtyState();
            }
        }

        // Trigger recalculation of the panel's dirty state to update UI
        SwingUtilities.invokeLater(panel::recalcDirty);
    }

    /**
     * Clean up resources when the panel is disposed.
     * This ensures cached panels are properly disposed of to free memory.
=======
     * Clean up resources when the panel is disposed. This ensures cached panels are properly disposed of to free
     * memory.
>>>>>>> 1f8a062f
     */
    public void dispose() {
        // Caller is responsible for saving before disposal

        // Clear all cached panels and dispose their resources (thread-safe)
        panelCache.clear();

        // Clear current panel reference
        this.bufferDiffPanel = null;

        // Remove all components
        removeAll();
    }
}<|MERGE_RESOLUTION|>--- conflicted
+++ resolved
@@ -8,7 +8,6 @@
 import io.github.jbellis.brokk.context.ContextFragment;
 import io.github.jbellis.brokk.difftool.node.JMDiffNode;
 import io.github.jbellis.brokk.difftool.performance.PerformanceConstants;
-import io.github.jbellis.brokk.difftool.scroll.ScrollSynchronizer;
 import io.github.jbellis.brokk.gui.Chrome;
 import io.github.jbellis.brokk.gui.GuiTheme;
 import io.github.jbellis.brokk.gui.ThemeAware;
@@ -590,9 +589,7 @@
         return contextManager.getIo();
     }
 
-    /**
-     * Provides access to the ContextManager for BufferDiffPanel.
-     */
+    /** Provides access to the ContextManager for BufferDiffPanel. */
     public ContextManager getContextManager() {
         return contextManager;
     }
@@ -710,7 +707,6 @@
         // Reset selectedDelta to first difference for consistent navigation behavior
         cachedPanel.resetToFirstDifference();
 
-
         // Apply theme to ensure proper syntax highlighting
         cachedPanel.applyTheme(theme);
 
@@ -895,71 +891,6 @@
     private void updateFileIndicatorLabel(String text) {
         fileIndicatorLabel.setText(text);
     }
-
-<<<<<<< HEAD
-=======
-    /** Update the scroll mode indicator based on the current throttling strategy. */
-    private void updateScrollModeIndicator() {
-        assert SwingUtilities.isEventDispatchThread() : "Must be called on EDT";
-
-        if (bufferDiffPanel == null) {
-            scrollModeIndicatorLabel.setText("N/A");
-            scrollModeIndicatorLabel.setToolTipText("No file loaded");
-            return;
-        }
-
-        var synchronizer = bufferDiffPanel.getScrollSynchronizer();
-        if (synchronizer == null) {
-            // The BufferDiffPanel might not be fully initialized yet, retry later
-            SwingUtilities.invokeLater(() -> {
-                if (bufferDiffPanel != null) {
-                    var retrySync = bufferDiffPanel.getScrollSynchronizer();
-                    if (retrySync == null) {
-                        scrollModeIndicatorLabel.setText("N/A");
-                        scrollModeIndicatorLabel.setToolTipText("No scroll synchronizer available");
-                    } else {
-                        updateScrollModeIndicatorWithSync(retrySync);
-                    }
-                } else {
-                    scrollModeIndicatorLabel.setText("N/A");
-                    scrollModeIndicatorLabel.setToolTipText("No file loaded");
-                }
-            });
-            return;
-        }
-
-        updateScrollModeIndicatorWithSync(synchronizer);
-    }
-
-    /** Update the scroll mode indicator with a valid synchronizer. */
-    private void updateScrollModeIndicatorWithSync(ScrollSynchronizer synchronizer) {
-        // Check which throttling mode is currently active
-        String modeText;
-        String tooltip;
-
-        if (PerformanceConstants.ENABLE_ADAPTIVE_THROTTLING) {
-            var metrics = synchronizer.getAdaptiveMetrics();
-            var currentMode = metrics.currentMode();
-            modeText = currentMode.name().charAt(0)
-                    + currentMode.name().substring(1).toLowerCase(java.util.Locale.ROOT);
-            tooltip = String.format("Adaptive mode: %s | %s", currentMode.getDescription(), metrics.getSummary());
-        } else if (PerformanceConstants.ENABLE_FRAME_BASED_THROTTLING) {
-            modeText = "Frame-based";
-            var throttlingMetrics = synchronizer.getThrottlingMetrics();
-            tooltip = String.format(
-                    "Frame-based throttling | Efficiency: %.1f%% | %d events, %d executions",
-                    throttlingMetrics.efficiency() * 100,
-                    throttlingMetrics.totalEvents(),
-                    throttlingMetrics.totalExecutions());
-        } else {
-            modeText = "Immediate";
-            tooltip = "Immediate execution - No throttling";
-        }
-
-        scrollModeIndicatorLabel.setText(modeText);
-        scrollModeIndicatorLabel.setToolTipText(tooltip);
-    }
->>>>>>> 1f8a062f
 
     private void performUndoRedo(java.util.function.Consumer<AbstractContentPanel> action) {
         var panel = getCurrentContentPanel();
@@ -1220,9 +1151,8 @@
     }
 
     /**
-<<<<<<< HEAD
-     * Reset document dirty state after theme application.
-     * This prevents false save prompts caused by document events fired during syntax highlighting setup.
+     * Reset document dirty state after theme application. This prevents false save prompts caused by document events
+     * fired during syntax highlighting setup.
      */
     private void resetDocumentDirtyStateAfterTheme(BufferDiffPanel panel) {
         var diffNode = panel.getDiffNode();
@@ -1252,12 +1182,8 @@
     }
 
     /**
-     * Clean up resources when the panel is disposed.
-     * This ensures cached panels are properly disposed of to free memory.
-=======
      * Clean up resources when the panel is disposed. This ensures cached panels are properly disposed of to free
      * memory.
->>>>>>> 1f8a062f
      */
     public void dispose() {
         // Caller is responsible for saving before disposal
