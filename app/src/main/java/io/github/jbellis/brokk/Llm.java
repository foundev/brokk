package io.github.jbellis.brokk;

import static java.util.Objects.requireNonNull;
import static org.checkerframework.checker.nullness.util.NullnessUtil.castNonNull;

import com.fasterxml.jackson.annotation.JsonAutoDetect.Visibility;
import com.fasterxml.jackson.annotation.PropertyAccessor;
import com.fasterxml.jackson.core.JsonProcessingException;
import com.fasterxml.jackson.databind.JsonNode;
import com.fasterxml.jackson.databind.ObjectMapper;
import dev.langchain4j.agent.tool.ToolExecutionRequest;
import dev.langchain4j.agent.tool.ToolSpecification;
import dev.langchain4j.data.message.*;
import dev.langchain4j.exception.HttpException;
import dev.langchain4j.exception.LangChain4jException;
import dev.langchain4j.model.chat.StreamingChatModel;
import dev.langchain4j.model.chat.request.ChatRequest;
import dev.langchain4j.model.chat.request.ResponseFormat;
import dev.langchain4j.model.chat.request.ResponseFormatType;
import dev.langchain4j.model.chat.request.ToolChoice;
import dev.langchain4j.model.chat.request.json.JsonArraySchema;
import dev.langchain4j.model.chat.request.json.JsonBooleanSchema;
import dev.langchain4j.model.chat.request.json.JsonEnumSchema;
import dev.langchain4j.model.chat.request.json.JsonIntegerSchema;
import dev.langchain4j.model.chat.request.json.JsonNumberSchema;
import dev.langchain4j.model.chat.request.json.JsonObjectSchema;
import dev.langchain4j.model.chat.request.json.JsonSchema;
import dev.langchain4j.model.chat.request.json.JsonStringSchema;
import dev.langchain4j.model.chat.response.ChatResponse;
import dev.langchain4j.model.chat.response.StreamingChatResponseHandler;
import dev.langchain4j.model.openai.OpenAiChatRequestParameters;
import dev.langchain4j.model.openai.OpenAiTokenUsage;
import dev.langchain4j.model.output.FinishReason;
import io.github.jbellis.brokk.util.LogDescription;
import io.github.jbellis.brokk.util.Messages;
import java.io.ByteArrayOutputStream;
import java.io.IOException;
import java.io.PrintStream;
import java.nio.charset.StandardCharsets;
import java.nio.file.Files;
import java.nio.file.Path;
import java.nio.file.StandardOpenOption;
import java.time.LocalDateTime;
import java.time.format.DateTimeFormatter;
import java.util.ArrayList;
import java.util.List;
import java.util.Map;
import java.util.concurrent.CountDownLatch;
import java.util.concurrent.TimeUnit;
import java.util.concurrent.atomic.AtomicBoolean;
import java.util.concurrent.atomic.AtomicReference;
import java.util.concurrent.locks.ReentrantLock;
import java.util.function.Consumer;
import java.util.function.Function;
import java.util.stream.Collectors;
import org.apache.logging.log4j.LogManager;
import org.apache.logging.log4j.Logger;
import org.jetbrains.annotations.Nullable;
import org.jetbrains.annotations.VisibleForTesting;

/** The main orchestrator for sending requests to an LLM, possibly with tools, collecting streaming responses, etc. */
public class Llm {
    private static final Logger logger = LogManager.getLogger(Llm.class);
    private static final ObjectMapper objectMapper =
            new ObjectMapper().setVisibility(PropertyAccessor.FIELD, Visibility.ANY);

    /** Base directory where LLM interaction history logs are stored. */
    public static final String HISTORY_DIR_NAME = "llm-history";

    private IConsoleIO io;
    private final Path taskHistoryDir; // Directory for this specific LLM task's history files
    final IContextManager contextManager;
    private final int MAX_ATTEMPTS = 8; // Keep retry logic for now
    private final StreamingChatModel model;
    private final boolean allowPartialResponses;
    private final boolean tagRetain;

    public Llm(
            StreamingChatModel model,
            String taskDescription,
            IContextManager contextManager,
            boolean allowPartialResponses,
            boolean tagRetain) {
        this.model = model;
        this.contextManager = contextManager;
        this.io = contextManager.getIo();
        this.allowPartialResponses = allowPartialResponses;
        this.tagRetain = tagRetain;
        var historyBaseDir = getHistoryBaseDir(contextManager.getProject().getRoot());

        // Create task directory name for this specific LLM interaction
        var timestamp = LocalDateTime.now(java.time.ZoneId.systemDefault())
                .format(DateTimeFormatter.ofPattern("yyyy-MM-dd-HH-mm-ss"));
        var taskDesc = LogDescription.getShortDescription(taskDescription);

        // Create the specific directory for this task with uniqueness check
        var baseTaskDirName = String.format("%s %s", timestamp, taskDesc);
        synchronized (Llm.class) {
            int suffix = 1;
            var mutableDirName = historyBaseDir.resolve(baseTaskDirName);
            while (Files.exists(mutableDirName)) {
                var newDirName = baseTaskDirName + "-" + suffix;
                mutableDirName = historyBaseDir.resolve(newDirName);
                suffix++;
            }

            this.taskHistoryDir = mutableDirName;
            try {
                Files.createDirectories(this.taskHistoryDir);
            } catch (IOException e) {
                logger.error("Failed to create task history directory {}", this.taskHistoryDir, e);
                // taskHistoryDir might be null or unusable, logRequest checks for null
            }
        }
    }

    /**
     * Returns the base directory where all LLM task histories are stored for a project.
     *
     * @param projectRoot The root path of the project.
     * @return The Path object representing the base history directory.
     */
    public static Path getHistoryBaseDir(Path projectRoot) {
        return projectRoot.resolve(".brokk").resolve(HISTORY_DIR_NAME);
    }

    /**
     * Actually performs one streaming call to the LLM, returning once the response is done or there's an error. If
     * 'echo' is true, partial tokens go to console.
     */
    private StreamingResult doSingleStreamingCall(ChatRequest request, boolean echo) throws InterruptedException {
        StreamingResult result;
        try {
            result = doSingleStreamingCallInternal(request, echo);
        } catch (InterruptedException e) {
            logRequest(model, request, null);
            throw e;
        }
        logRequest(model, request, result);
        return result;
    }

    private StreamingResult doSingleStreamingCallInternal(ChatRequest request, boolean echo)
            throws InterruptedException {
        if (Thread.currentThread().isInterrupted()) {
            throw new InterruptedException();
        }

        // latch for awaiting the complete response
        var latch = new CountDownLatch(1);
        var cancelled = new AtomicBoolean(false);
        var lock = new ReentrantLock(); // Used by ifNotCancelled

        // Variables to store results from callbacks
        var accumulatedTextBuilder = new StringBuilder();
        var accumulatedReasoningBuilder = new StringBuilder();
        var completedChatResponse = new AtomicReference<@Nullable ChatResponse>();
        var errorRef = new AtomicReference<@Nullable Throwable>();

        Consumer<Runnable> ifNotCancelled = (r) -> {
            lock.lock();
            try {
                if (!cancelled.get()) {
                    r.run();
                }
            } catch (RuntimeException e) {
                // litellm is fucking us over again, try to recover
                logger.error(e);
                errorRef.set(e);
                latch.countDown(); // Ensure we release the lock if an exception occurs
            } finally {
                lock.unlock();
            }
        };

        var rawHandler = new StreamingChatResponseHandler() {
            @Override
            public void onPartialResponse(String token) {
                ifNotCancelled.accept(() -> {
                    accumulatedTextBuilder.append(token);
                    if (echo) {
                        io.llmOutput(token, ChatMessageType.AI);
                    }
                });
            }

            @Override
            public void onReasoningResponse(String reasoningContent) {
<<<<<<< HEAD
                ifNotCancelled.accept(() -> {
                    accumulatedReasoningBuilder.append(reasoningContent);
                    if (echo) {
                        io.llmOutput(reasoningContent, ChatMessageType.AI);
                    }
                });
=======
                //                ifNotCancelled.accept(() -> {
                //                    accumulatedTextBuilder.append(reasoningContent);
                //                    if (echo) {
                //                        io.llmOutput(reasoningContent, ChatMessageType.AI);
                //                    }
                //                });
>>>>>>> 1f8a062f
            }

            @Override
            public void onCompleteResponse(@Nullable ChatResponse response) {
                ifNotCancelled.accept(() -> {
                    if (response == null) {
                        if (completedChatResponse.get() != null) {
                            logger.debug("Got a null response from LC4J after a successful one!?");
                            // ignore the null response
                            return;
                        }
                        // I think this isn't supposed to happen, but seeing it when litellm throws back a 400.
                        // Fake an exception so the caller can treat it like other errors
                        var ex = new LitellmException(
                                "(no further information, the response was null; check litellm logs)");
                        logger.debug(ex);
                        errorRef.set(ex);
                    } else {
                        completedChatResponse.set(response);
                        String tokens =
                                response.tokenUsage() == null ? "null token usage!?" : formatTokensUsage(response);
                        logger.debug("Request complete ({}) with {}", response.finishReason(), tokens);
                    }
                    latch.countDown();
                });
            }

            @Override
            public void onError(Throwable th) {
                ifNotCancelled.accept(() -> {
                    logger.debug(th);
                    io.systemOutput("LLM Error: " + th.getMessage() + " (retry-able)"); // Immediate feedback for user
                    errorRef.set(th);
                    latch.countDown();
                });
            }
        };

        var finalHandler =
                contextManager.getService().usesThinkTags(model) ? new ThinkTagInterceptor(rawHandler) : rawHandler;
        model.chat(request, finalHandler);

        try {
            if (!latch.await(Service.LLM_MAX_RESPONSE_TIME, TimeUnit.SECONDS)) {
                lock.lock(); // LockNotBeforeTry
                try {
                    cancelled.set(true); // Ensure callback stops echoing
                } finally {
                    lock.unlock();
                }
                errorRef.set(new HttpException(504, "LLM timed out"));
            }
        } catch (InterruptedException e) {
            lock.lock(); // LockNotBeforeTry
            try {
                cancelled.set(true); // Ensure callback stops echoing
            } finally {
                lock.unlock();
            }
            throw e; // Propagate interruption
        }

        // At this point, latch has been counted down and we have a result or an error
        var error = errorRef.get();

        if (error != null) {
            // If no partial text, just return null response
            var partialText = accumulatedTextBuilder.toString();
            var partialReasoning = accumulatedReasoningBuilder.toString();
            if (partialText.isEmpty() && partialReasoning.isEmpty()) {
                return new StreamingResult(null, error);
            }

            // Construct a ChatResponse from accumulated partial text
<<<<<<< HEAD
            var partialResponse = new NullSafeResponse(partialText, partialReasoning, List.of(), null);
            logger.debug("LLM call resulted in error: {}. Partial text captured: {} chars", error.getMessage(), partialText.length());
=======
            var partialResponse = new NullSafeResponse(partialText, List.of(), null);
            logger.debug(
                    "LLM call resulted in error: {}. Partial text captured: {} chars",
                    error.getMessage(),
                    partialText.length());
>>>>>>> 1f8a062f
            return new StreamingResult(partialResponse, error);
        }

        // Happy path: successful completion, no errors
        var response = completedChatResponse.get(); // Will be null if an error occurred or onComplete got null
        assert response != null : "If no error, completedChatResponse must be set by onCompleteResponse";
        if (echo) {
            io.llmOutput("\n", ChatMessageType.AI);
        }
        return StreamingResult.fromResponse(response, null);
    }

    private static class LitellmException extends LangChain4jException {
        public LitellmException(String message) {
            super(message);
        }
    }

    private static String formatTokensUsage(ChatResponse response) {
        var tu = (OpenAiTokenUsage) response.tokenUsage();
        var template = "token usage: %,d input (%s cached), %,d output (%s reasoning)";
        var inputDetails = tu.inputTokensDetails();
        var outputDetails = tu.outputTokensDetails();
        return template.formatted(
                tu.inputTokenCount(),
                (inputDetails == null || inputDetails.cachedTokens() == null)
                        ? "?"
                        : "%,d".formatted(inputDetails.cachedTokens()),
                tu.outputTokenCount(),
                (outputDetails == null || outputDetails.reasoningTokens() == null)
                        ? "?"
                        : "%,d".formatted(outputDetails.reasoningTokens()));
    }

    /**
     * Sends a user query to the LLM with streaming. Tools are not used. Writes to conversation history. Optionally
     * echoes partial tokens to the console.
     *
     * @param messages The messages to send
     * @param echo Whether to echo LLM responses to the console as they stream
     * @return The final response from the LLM as a record containing ChatResponse, errors, etc.
     */
    public StreamingResult sendRequest(List<ChatMessage> messages, boolean echo) throws InterruptedException {
        return sendMessageWithRetry(messages, List.of(), ToolChoice.AUTO, echo, MAX_ATTEMPTS);
    }

    /** Sends messages to a given model, no tools, no streaming echo. */
    public StreamingResult sendRequest(List<ChatMessage> messages) throws InterruptedException {
        return sendRequest(messages, false);
    }

    /** Sends messages to a model with possible tools and a chosen tool usage policy. */
    public StreamingResult sendRequest(
            List<ChatMessage> messages, List<ToolSpecification> tools, ToolChoice toolChoice, boolean echo)
            throws InterruptedException {
        var result = sendMessageWithRetry(messages, tools, toolChoice, echo, MAX_ATTEMPTS);
        var cr = result.chatResponse();

        // poor man's ToolChoice.REQUIRED (not supported by langchain4j for Anthropic)
        // Also needed for our emulation if it returns a response without a tool call
        while (result.error == null
                && !tools.isEmpty()
                && (cr != null && cr.toolRequests.isEmpty())
                && toolChoice == ToolChoice.REQUIRED) {
            io.systemOutput("Enforcing tool selection");

            var extraMessages = new ArrayList<>(messages);
            extraMessages.add(requireNonNull(cr.originalResponse).aiMessage());
            extraMessages.add(new UserMessage("At least one tool execution request is REQUIRED. Please call a tool."));

            result = sendMessageWithRetry(extraMessages, tools, toolChoice, echo, MAX_ATTEMPTS);
            cr = result.chatResponse();
        }

        return result;
    }

    /**
     * Retries a request up to maxAttempts times on connectivity or empty-result errors, using exponential backoff.
     * Responsible for writeToHistory.
     */
    private StreamingResult sendMessageWithRetry(
            List<ChatMessage> rawMessages,
            List<ToolSpecification> tools,
            ToolChoice toolChoice,
            boolean echo,
            int maxAttempts)
            throws InterruptedException {
        Throwable lastError = null;
        int attempt = 0;
        var messages = Messages.forLlm(rawMessages);

        StreamingResult response;
        while (attempt++ < maxAttempts) {
            String description = Messages.getText(messages.getLast());
            logger.debug(
                    "Sending request to {} attempt {}: {}",
                    contextManager.getService().nameOf(model),
                    attempt,
                    LogDescription.getShortDescription(description, 12));

            response = doSingleSendMessage(model, messages, tools, toolChoice, echo);
            lastError = response.error;
            if (!response.isEmpty() && (lastError == null || allowPartialResponses)) {
                // Success!
                return response.withRetryCount(attempt - 1);
            }

            // don't retry on bad request errors
            if (lastError != null && requireNonNull(lastError.getMessage()).contains("BadRequestError")) {
                // logged by doSingleStreamingCallInternal, don't be redundant
                break;
            }

            logger.debug("LLM error == {}, isEmpty == {}. Attempt={}", lastError, response.isEmpty(), attempt);
            if (attempt == maxAttempts) {
                break; // done
            }
            // wait between attempts
            long backoffSeconds = 1L << (attempt - 1);
            backoffSeconds = Math.min(backoffSeconds, 16L);

            // Busywait with countdown
            if (backoffSeconds > 1) {
                io.systemOutput(String.format(
                        "LLM issue on attempt %d/%d (retrying in %d seconds).", attempt, maxAttempts, backoffSeconds));
            } else {
                io.systemOutput(String.format("LLM issue on attempt %d/%d (retrying).", attempt, maxAttempts));
            }
            long endTime = System.currentTimeMillis() + backoffSeconds * 1000;
            while (System.currentTimeMillis() < endTime) {
                long remain = endTime - System.currentTimeMillis();
                if (remain <= 0) break;
                io.systemOutput("Retrying in %.1f seconds...".formatted(remain / 1000.0));
                Thread.sleep(Math.min(remain, 100));
            }
        }

        // If we get here, we failed all attempts
        if (lastError == null) {
            return new StreamingResult(
                    null, new IllegalStateException("Empty response after max retries"), attempt - 1);
        }
        return new StreamingResult(null, lastError, attempt - 1);
    }

    /**
     * Sends messages to model in a single attempt. If the model doesn't natively support function calling for these
     * tools, we emulate it using a JSON Schema approach. This method now also triggers writing the request to the
     * history file.
     */
    private StreamingResult doSingleSendMessage(
            StreamingChatModel model,
            List<ChatMessage> messages,
            List<ToolSpecification> tools,
            ToolChoice toolChoice,
            boolean echo)
            throws InterruptedException {
        // Note: writeRequestToHistory is now called *within* this method,
        // right before doSingleStreamingCall, to ensure it uses the final `messagesToSend`.

        var messagesToSend = messages;
        // Preprocess messages *only* if no tools are being requested for this call.
        // This handles the case where prior TERMs exist in history but the current
        // request doesn't involve tools (which makes Anthropic unhappy if it sees it).
        if (tools.isEmpty()) {
            messagesToSend = Llm.emulateToolExecutionResults(messages);
        }

        if (!tools.isEmpty() && contextManager.getService().requiresEmulatedTools(model)) {
            // Emulation handles its own preprocessing
            return emulateTools(model, messagesToSend, tools, toolChoice, echo);
        }

        // If native tools are used, or no tools, send the (potentially preprocessed if tools were empty) messages.
        var requestBuilder = ChatRequest.builder().messages(messagesToSend);
        if (!tools.isEmpty()) {
            logger.debug("Performing native tool calls");
            var paramsBuilder = getParamsBuilder().toolSpecifications(tools);
            if (contextManager.getService().supportsParallelCalls(model)) {
                // can't just blindly call .parallelToolCalls(boolean), litellm will barf if it sees the option at all
                paramsBuilder = paramsBuilder.parallelToolCalls(true);
            }
            if (toolChoice == ToolChoice.REQUIRED && contextManager.getService().supportsToolChoiceRequired(model)) {
                paramsBuilder = paramsBuilder.toolChoice(ToolChoice.REQUIRED);
            }
            requestBuilder.parameters(paramsBuilder.build());
        }

        var request = requestBuilder.build();
        return doSingleStreamingCall(request, echo);
    }

    private OpenAiChatRequestParameters.Builder getParamsBuilder() {
        OpenAiChatRequestParameters.Builder builder = OpenAiChatRequestParameters.builder();

        if (this.tagRetain) {
            // this is the only place we add metadata so we can just overwrite what's there
            logger.trace("Adding 'retain' metadata tag to LLM request.");
            Map<String, String> newMetadata = new java.util.HashMap<>();
            newMetadata.put("tags", "retain");
            builder.metadata(newMetadata);
        }

        return builder;
    }

    /**
     * Emulates function calling for models that don't natively support it. We have two approaches: 1. Schema-based: For
     * models that support JSON schema in response_format 2. Text-based: For models without schema support, using text
     * instructions
     */
    private StreamingResult emulateTools(
            StreamingChatModel model,
            List<ChatMessage> messages,
            List<ToolSpecification> tools,
            ToolChoice toolChoice,
            boolean echo)
            throws InterruptedException {
        var enhancedTools = ensureThinkToolPresent(tools);
        if (contextManager.getService().supportsJsonSchema(model)) {
            return emulateToolsUsingJsonSchema(messages, enhancedTools, toolChoice, echo);
        } else {
            return emulateToolsUsingJsonObject(messages, enhancedTools, toolChoice, echo);
        }
    }

    /** Common helper for emulating function calling tools using JSON output */
    private StreamingResult emulateToolsCommon(
            List<ChatMessage> messages,
            List<ToolSpecification> tools,
            ToolChoice toolChoice,
            boolean echo,
            Function<List<ChatMessage>, ChatRequest> requestBuilder,
            Function<Throwable, String> retryInstructionsProvider)
            throws InterruptedException {
        // FIXME we only log the last of the requests performed which could cause difficulty troubleshooting
        assert !tools.isEmpty();

        // Pre-process messages to combine tool results with subsequent user messages for emulation
        List<ChatMessage> initialProcessedMessages = Llm.emulateToolExecutionResults(messages);

        final int maxTries = 3;
        List<ChatMessage> attemptMessages = new ArrayList<>(initialProcessedMessages);

        ChatRequest lastRequest; // for logging
        StreamingResult finalResult; // what we will return (and have logged)

        for (int attempt = 1; true; attempt++) {
            // Perform the request for THIS attempt
            lastRequest = requestBuilder.apply(attemptMessages);
            StreamingResult rawResult = doSingleStreamingCallInternal(lastRequest, echo);

            // Fast-fail on transport / HTTP errors (no retry)
            if (rawResult.error() != null) {
                finalResult = rawResult; // will be logged below
                break;
            }

            // Now parse the JSON
            try {
                var parseResult = parseJsonToToolRequests(rawResult, objectMapper);

                if (toolChoice == ToolChoice.REQUIRED
                        && parseResult.toolRequests().isEmpty()) {
                    // REQUIRED but none produced – force retry
                    throw new IllegalArgumentException("No 'tool_calls' found in JSON");
                }

                if (echo) {
                    // output the LLM's thinking
                    var reasoning = parseResult.reasoningContent();
                    if (reasoning != null && !reasoning.isBlank()) {
                        io.llmOutput(reasoning, ChatMessageType.AI);
                    }
                    String textToOutput = parseResult.text();
                    if (textToOutput != null && !textToOutput.isBlank()) {
                        io.llmOutput(textToOutput, ChatMessageType.AI);
                    }
                }

                // we got tool calls, or they're optional -- we're done
                finalResult = new StreamingResult(parseResult, null, rawResult.retries());
                break;
            } catch (IllegalArgumentException parseError) {
                // JSON invalid or lacked tool_calls
                if (attempt == maxTries) {
                    // create dummy result for failure
                    finalResult = new StreamingResult(null, parseError, rawResult.retries());
                    break; // out of retry loop
                }

                // Add the model’s invalid output and user instructions, then retry
                io.llmOutput(
                        "\nRetry " + attempt + "/" + (maxTries - 1)
                                + ": invalid JSON response; requesting proper format.",
                        ChatMessageType.CUSTOM);
                var txt = rawResult.text();
                attemptMessages.add(new AiMessage(txt));
                attemptMessages.add(new UserMessage(retryInstructionsProvider.apply(parseError)));
            }
        }

        // All retries exhausted OR fatal error occurred
        logRequest(this.model, lastRequest, finalResult);
        return finalResult;
    }

    /**
     * Preprocesses messages for models requiring tool emulation by combining sequences of ToolExecutionResultMessages
     * with the *subsequent* UserMessage.
     *
     * <p>If a sequence of one or more ToolExecutionResultMessages is immediately followed by a UserMessage, the results
     * are formatted as text and prepended to the UserMessage's content. If the results are followed by a different
     * message type or are at the end of the list. Throws IllegalArgumentException if this condition is violated.
     *
     * @param originalMessages The original list of messages.
     * @return A new list with tool results folded into subsequent UserMessages, or the original list if no
     *     modifications were needed.
     * @throws IllegalArgumentException if ToolExecutionResultMessages are not followed by a UserMessage.
     */
    static List<ChatMessage> emulateToolExecutionResults(List<ChatMessage> originalMessages) {
        var processedMessages = new ArrayList<ChatMessage>();
        var pendingTerms = new ArrayList<ToolExecutionResultMessage>(); // Keep as ArrayList for internal modification
        for (var msg : originalMessages) {
            if (msg instanceof ToolExecutionResultMessage term) {
                // Collect consecutive tool results to group together
                pendingTerms.add(term);
                continue;
            }

            if (!pendingTerms.isEmpty()) {
                // Current message is not a tool result. Check if we have pending results.
                String formattedResults = formatToolResults(pendingTerms);
                if (msg instanceof UserMessage userMessage) {
                    // Combine pending results with this user message
                    String combinedContent = formattedResults + "\n" + Messages.getText(userMessage);
                    UserMessage updatedUserMessage = new UserMessage(userMessage.name(), combinedContent);
                    processedMessages.add(updatedUserMessage);
                    logger.debug("Prepended {} tool result(s) to subsequent user message.", pendingTerms.size());
                } else {
                    // Create a UserMessage to hold the tool calls
                    processedMessages.add(new UserMessage(formattedResults));
                    processedMessages.add(msg);
                }
                // Clear pending results as they've been handled
                pendingTerms.clear();
                continue;
            }

            if (msg instanceof AiMessage) {
                // pull the tool requests into plaintext, OpenAi is fine with it but it confuses Anthropic and Gemini
                // to see tool requests in the history if there are no tools defined for the current request
                processedMessages.add(new AiMessage(Messages.getRepr(msg)));
                continue;
            }

            // else just add the original message
            processedMessages.add(msg);
        }

        // Handle any trailing tool results - this is invalid.
        if (!pendingTerms.isEmpty()) {
            var formattedResults = formatToolResults(pendingTerms);
            processedMessages.add(new UserMessage(formattedResults));
        }

        return processedMessages;
    }

    private static String formatToolResults(
            List<ToolExecutionResultMessage> pendingTerms) { // Changed parameter to List
        return pendingTerms.stream()
                .map(tr ->
                        """
                        <toolcall id="%s" name="%s">
                        %s
                        </toolcall>
                        """
                                .stripIndent()
                                .formatted(tr.id(), tr.toolName(), tr.text()))
                .collect(Collectors.joining("\n"));
    }

    /** Emulates function calling for models that support structured output with JSON schema */
    private StreamingResult emulateToolsUsingJsonSchema(
            List<ChatMessage> messages, List<ToolSpecification> tools, ToolChoice toolChoice, boolean echo)
            throws InterruptedException {
        // Build a top-level JSON schema with "tool_calls" as an array of objects
        var toolNames = tools.stream().map(ToolSpecification::name).distinct().toList();
        var schema = buildToolCallsSchema(toolNames);
        var responseFormat = ResponseFormat.builder()
                .type(ResponseFormatType.JSON)
                .jsonSchema(schema)
                .build();
        var requestParams = getParamsBuilder().responseFormat(responseFormat).build();

        Function<Throwable, String> retryInstructionsProvider = (@Nullable Throwable e) ->
                """
                %s
                Please ensure you only return a JSON object matching the schema:
                  {
                    "tool_calls": [
                      {
                        "name": "...",
                        "arguments": { ... }
                      },
                      {
                        "name": "...",
                        "arguments": { ... }
                      }
                    ]
                  }
                """
                        .stripIndent()
                        .formatted(
                                e == null
                                        ? ""
                                        : "Your previous response was invalid or did not contain tool_calls: "
                                                + e.getMessage());

        // We'll add a user reminder to produce a JSON that matches the schema
        var instructions = getInstructions(tools, retryInstructionsProvider);
        var modified = new UserMessage(Messages.getText(messages.getLast()) + "\n\n" + instructions);
        var initialMessages = new ArrayList<>(messages);
        initialMessages.set(initialMessages.size() - 1, modified);
        logger.trace("Modified messages are {}", initialMessages);

        // Build request creator function
        Function<List<ChatMessage>, ChatRequest> requestBuilder = attemptMessages -> ChatRequest.builder()
                .messages(attemptMessages)
                .parameters(requestParams)
                .build();

        return emulateToolsCommon(initialMessages, tools, toolChoice, echo, requestBuilder, retryInstructionsProvider);
    }

    /** Emulates function calling for models that don't support schema but can output JSON based on text instructions */
    private StreamingResult emulateToolsUsingJsonObject(
            List<ChatMessage> messages, List<ToolSpecification> tools, ToolChoice toolChoice, boolean echo)
            throws InterruptedException {
        Function<Throwable, String> retryInstructionsProvider = (@Nullable Throwable e) ->
                """
                %s
                Respond with a single JSON object containing a `tool_calls` array. Each entry in the array represents one invocation of a tool.
                No additional keys or text are allowed outside of that JSON object.
                Each tool call must have a `name` that matches one of the available tools, and an `arguments` object containing valid parameters as required by that tool.

                Here is the format visualized, where $foo indicates that you will make appropriate substitutions for the given tool call
                {
                  "tool_calls": [
                    {
                      "name": "$tool_name1",
                      "arguments": {
                        "$arg1": "$value1",
                        "$arg2": "$value2",
                        ...
                      }
                    },
                    {
                      "name": "$tool_name2",
                      "arguments": {
                        "$arg3": "$value3",
                        "$arg4": "$value4",
                        ...
                      }
                    }
                  ]
                }
                """
                        .stripIndent()
                        .formatted(e == null ? "" : "Your previous response was not valid: " + e.getMessage());

        // Check if we've already added tool instructions to any message
        boolean instructionsPresent = messages.stream()
                .anyMatch(m -> Messages.getText(m).contains("available tools:")
                        && Messages.getText(m).contains("tool_calls"));

        logger.debug(
                "Tool emulation sending {} messages with instructionsPresent={}", messages.size(), instructionsPresent);

        // Prepare messages, possibly adding instructions
        List<ChatMessage> initialMessages = new ArrayList<>(messages);
        if (!instructionsPresent) {
            var instructions = getInstructions(tools, retryInstructionsProvider);
            var lastMessage = messages.getLast();
            var modified = new UserMessage(Messages.getText(lastMessage) + "\n\n" + instructions);
            initialMessages.set(initialMessages.size() - 1, modified);
            logger.trace("Added tool instructions to last message");
        }

        // Simple request builder for JSON output format
        Function<List<ChatMessage>, ChatRequest> requestBuilder = attemptMessages -> ChatRequest.builder()
                .messages(attemptMessages)
                .parameters(OpenAiChatRequestParameters.builder()
                        .responseFormat(ResponseFormat.builder()
                                .type(ResponseFormatType.JSON)
                                .build())
                        .build())
                .build();

        return emulateToolsCommon(initialMessages, tools, toolChoice, echo, requestBuilder, retryInstructionsProvider);
    }

    /**
     * Builds a JSON schema describing exactly: { "tool_calls": [ { "name": "oneOfTheTools", "arguments": { ...
     * arbitrary object ...} } ] } We do not attempt fancy anyOf references here (not all providers support them).
     */
    private static JsonSchema buildToolCallsSchema(List<String> toolNames) {
        // name => enum of tool names
        var nameSchema = JsonEnumSchema.builder()
                .enumValues(toolNames)
                .description("Name of the tool to call; must be one of: " + String.join(", ", toolNames))
                .build();

        // arguments => free-form object
        // FIXME this should really use anyOf, but that's not supported by LLMs today
        var argumentsSchema = JsonObjectSchema.builder()
                .description("Tool arguments object (specific structure depends on the tool).")
                .build();

        // each item => { name, arguments }
        var itemSchema = JsonObjectSchema.builder()
                .addProperty("name", nameSchema)
                .addProperty("arguments", argumentsSchema)
                .required("name", "arguments")
                .build();

        // array property "tool_calls"
        var toolCallsArray = JsonArraySchema.builder()
                .description("All tool calls to be made in sequence.")
                .items(itemSchema)
                .build();

        // top-level object
        var rootSchema = JsonObjectSchema.builder()
                .addProperty("tool_calls", toolCallsArray)
                .required("tool_calls")
                .description("Top-level object containing a 'tool_calls' array describing calls to be made.")
                .build();

        return JsonSchema.builder().name("ToolCalls").rootElement(rootSchema).build();
    }

    /**
     * Parse the model's JSON response into a ChatResponse that includes ToolExecutionRequests. Expects the top-level to
     * have a "tool_calls" array (or the root might be that array).
     */
    private static NullSafeResponse parseJsonToToolRequests(StreamingResult result, ObjectMapper mapper) {
        // In the primary call path (emulateToolsCommon), if result.error() is null,
        // then result.chatResponse() is guaranteed to be non-null by StreamingResult's invariant.
        // This method is called in that context.
        NullSafeResponse cResponse = castNonNull(result.chatResponse());
        String rawText = requireNonNull(cResponse.text());
        logger.trace("parseJsonToToolRequests: rawText={}", rawText);

        JsonNode root;
        try {
            root = mapper.readTree(rawText);
        } catch (JsonProcessingException e) {
            // Sometimes the model wraps the JSON in markdown fences ```json ... ```
            int firstFence = rawText.indexOf("```");
            // Find the closing fence after the opening one
            int lastFence = rawText.lastIndexOf("```");
            if (lastFence <= firstFence) {
                logger.debug("Invalid JSON", e);
                throw new IllegalArgumentException("Invalid JSON response: " + e.getMessage());
            }

            // Extract text between fences, removing potential language identifier and trimming whitespace
            String fencedText = rawText.substring(firstFence + 3, lastFence).strip();
            // Handle optional language identifier like "json"
            if (com.google.common.base.Ascii.toLowerCase(fencedText).startsWith("json")) {
                fencedText = fencedText.substring(4).stripLeading();
            }

            // Try parsing the fenced content
            try {
                root = mapper.readTree(fencedText);
            } catch (JsonProcessingException e2) {
                // Fenced content is also invalid JSON
                logger.debug("Invalid JSON inside fences", e2);
                throw new IllegalArgumentException("Invalid JSON inside ``` fences: " + e2.getMessage());
            }
        }

        JsonNode toolCallsNode;
        if (root.has("tool_calls") && root.get("tool_calls").isArray()) {
            // happy path, this is what we asked for
            toolCallsNode = root.get("tool_calls");
        } else if (root.isArray()) {
            // some models like to give a top-level array instead
            toolCallsNode = root;
        } else {
            throw new IllegalArgumentException("Response does not contain a 'tool_calls' array");
        }

        // Transform json into tool execution requests, special-casing "think" calls
        var toolExecutionRequests = new ArrayList<ToolExecutionRequest>();
        var thinkReasoning = new ArrayList<String>();

        for (int i = 0; i < toolCallsNode.size(); i++) {
            JsonNode toolCall = toolCallsNode.get(i);
            if (!toolCall.has("name") || !toolCall.has("arguments")) {
                throw new IllegalArgumentException(
                        "Tool call object is missing 'name' or 'arguments' field at index " + i);
            }

            String toolName = toolCall.get("name").asText();
            JsonNode arguments = toolCall.get("arguments");

            if (!arguments.isObject()) {
                throw new IllegalArgumentException("tool_calls[" + i + "] provided non-object arguments " + arguments);
            }
            String argsStr = arguments.toString(); // Preserve raw JSON for execution

            if ("think".equals(toolName)) {
                // Extract reasoning from the "think" tool
                if (!arguments.has("reasoning") || !arguments.get("reasoning").isTextual()) {
                    throw new IllegalArgumentException(
                            "Found 'think' tool call without a textual 'reasoning' argument at index " + i);
                }
                thinkReasoning.add(arguments.get("reasoning").asText());
            }
            var toolExecutionRequest = ToolExecutionRequest.builder()
                    .id(String.valueOf(i))
                    .name(toolName)
                    .arguments(argsStr)
                    .build();
            toolExecutionRequests.add(toolExecutionRequest);
        }
        logger.trace("Generated tool execution requests: {}", toolExecutionRequests);

        String aiMessageText;
        if (thinkReasoning.isEmpty()) {
            aiMessageText = "";
        } else {
            aiMessageText = String.join("\n\n", thinkReasoning); // Merged reasoning becomes the message text
        }

        // Pass the original raw response alongside the parsed one
        return new NullSafeResponse(aiMessageText, cResponse.reasoningContent(), toolExecutionRequests, result.originalResponse());
    }

    private static String getInstructions(
            List<ToolSpecification> tools, Function<@Nullable Throwable, String> retryInstructionsProvider) {
        String toolsDescription = tools.stream()
                .map(tool -> {
                    var parametersInfo = tool.parameters().properties().entrySet().stream()
                            .map(entry -> {
                                var schema = entry.getValue();
                                String description;
                                String type;

                                // this seems unnecessarily clunky but the common interface does not offer anything
                                // useful
                                switch (schema) {
                                    case JsonStringSchema jsSchema -> {
                                        description = jsSchema.description();
                                        type = "string";
                                    }
                                    case JsonArraySchema jaSchema -> {
                                        description = jaSchema.description();
                                        var itemSchema = jaSchema.items();
                                        String itemType =
                                                switch (itemSchema) {
                                                    case JsonStringSchema __ -> "string";
                                                    case JsonIntegerSchema __ -> "integer";
                                                    case JsonNumberSchema __ -> "number";
                                                    case JsonBooleanSchema __ -> "boolean";
                                                    default ->
                                                        throw new IllegalArgumentException(
                                                                "Unsupported array item type: " + itemSchema);
                                                };
                                        type = "array of %s".formatted(itemType);
                                    }
                                    case JsonIntegerSchema jiSchema -> {
                                        description = jiSchema.description();
                                        type = "integer";
                                    }
                                    case JsonNumberSchema jnSchema -> {
                                        description = jnSchema.description();
                                        type = "number";
                                    }
                                    case JsonBooleanSchema jbSchema -> {
                                        description = jbSchema.description();
                                        type = "boolean";
                                    }
                                    default -> throw new IllegalArgumentException("Unsupported schema type: " + schema);
                                }
                                assert description != null : "null description for " + entry;

                                return """
                                        <parameter name="%s" type="%s" required="%s">
                                        %s
                                        </parameter>
                                        """
                                        .stripIndent()
                                        .formatted(
                                                entry.getKey(),
                                                type,
                                                tool.parameters().required().contains(entry.getKey()),
                                                description);
                            })
                            .collect(Collectors.joining("\n"));

                    return """
                            <tool name="%s">
                            %s
                            %s
                            </tool>
                            """
                            .stripIndent()
                            .formatted(
                                    tool.name(),
                                    tool.description(),
                                    parametersInfo.isEmpty() ? "(No parameters)" : parametersInfo);
                })
                .collect(Collectors.joining("\n"));

        // if you change this you probably also need to change emulatedToolInstructionsPresent
        return """
                %d available tools:
                %s

                %s

                Include all the tool calls necessary to satisfy the request in a single object!
                """
                .stripIndent()
                .formatted(tools.size(), toolsDescription, retryInstructionsProvider.apply(null));
    }

    /**
     * Ensures the "think" tool is present in the tools list for emulation, but only for models that are *not*
     * designated as "reasoning" models (which are expected to think implicitly). This provides a consistent way for
     * non-reasoning models to reason through complex problems.
     *
     * @param originalTools The original list of tool specifications.
     * @return A new list containing all original tools plus the think tool if not already present and the model is not
     *     a designated reasoning model.
     */
    private List<ToolSpecification> ensureThinkToolPresent(List<ToolSpecification> originalTools) {
        // Check if the think tool is already in the list
        boolean hasThinkTool = originalTools.stream().anyMatch(tool -> "think".equals(tool.name()));
        if (hasThinkTool) {
            return originalTools;
        }

        // Add the think tool only if the model is not a reasoning model
        if (!contextManager.getService().isReasoning(this.model)) {
            logger.debug(
                    "Adding 'think' tool for non-reasoning model {}",
                    contextManager.getService().nameOf(this.model));
            var enhancedTools = new ArrayList<>(originalTools);
            enhancedTools.addAll(contextManager.getToolRegistry().getRegisteredTools(List.of("think")));
            return enhancedTools;
        }
        logger.debug(
                "Skipping 'think' tool for reasoning model {}",
                contextManager.getService().nameOf(this.model));
        return originalTools;
    }

    /** Writes history information to task-specific files. */
    private synchronized void logRequest(
            StreamingChatModel model, ChatRequest request, @Nullable StreamingResult result) {
        try {
            var timestamp = LocalDateTime.now(java.time.ZoneId.systemDefault()); // timestamp finished, not started

            var formattedRequest = "# Request to %s:\n\n%s\n"
                    .formatted(contextManager.getService().nameOf(model), TaskEntry.formatMessages(request.messages()));
            var formattedTools = request.toolSpecifications() == null
                    ? ""
                    : "# Tools:\n\n"
                            + request.toolSpecifications().stream()
                                    .map(ToolSpecification::name)
                                    .collect(Collectors.joining("\n"));
            var formattedResponse =
                    result == null ? "# Response:\n\nCancelled" : "# Response:\n\n%s".formatted(result.formatted());
            String fileTimestamp = timestamp.format(DateTimeFormatter.ofPattern("HH-mm-ss"));
            String shortDesc =
                    result == null ? "Cancelled" : LogDescription.getShortDescription(result.getDescription());
            var filePath = taskHistoryDir.resolve(String.format("%s %s.log", fileTimestamp, shortDesc));
            var options = new StandardOpenOption[] {
                StandardOpenOption.CREATE, StandardOpenOption.CREATE_NEW, StandardOpenOption.WRITE
            };
            logger.trace("Writing history to file {}", filePath);
            // Ensure the filename is unique before writing
            var uniqueFilePath = filePath;
            int suffix = 1;
            while (Files.exists(uniqueFilePath)) {
                var newFilePath = filePath.toString();
                int dotIndex = newFilePath.lastIndexOf('.');
                if (dotIndex > 0) {
                    newFilePath = newFilePath.substring(0, dotIndex) + "-" + suffix + newFilePath.substring(dotIndex);
                } else {
                    newFilePath += "-" + suffix;
                }
                uniqueFilePath = Path.of(newFilePath);
                suffix++;
            }
            logger.trace("Writing history to file {}", uniqueFilePath);
            Files.writeString(uniqueFilePath, formattedRequest + formattedTools + formattedResponse, options);

            // Also persist the raw ChatRequest in a matching -request.json file
            var requestFileName = uniqueFilePath.getFileName().toString().replaceFirst("\\.log$", "-request.json");
            var requestPath = uniqueFilePath.resolveSibling(requestFileName);

            var requestOptions = new StandardOpenOption[] {
                StandardOpenOption.CREATE, StandardOpenOption.CREATE_NEW, StandardOpenOption.WRITE
            };
            var requestJson = objectMapper.writerWithDefaultPrettyPrinter().writeValueAsString(request);
            Files.writeString(requestPath, requestJson, requestOptions);
        } catch (IOException e) {
            logger.error("Failed to write LLM history file", e);
        }
    }

<<<<<<< HEAD

    public record NullSafeResponse(@Nullable String text,
                                   @Nullable String reasoningContent,
                                   List<ToolExecutionRequest> toolRequests,
                                   @Nullable ChatResponse originalResponse)
    {
        public NullSafeResponse(@Nullable ChatResponse cr) {
            this(cr == null || cr.aiMessage() == null ? null : cr.aiMessage().text(),
                 cr == null || cr.aiMessage() == null ? null : cr.aiMessage().reasoningContent(),
                 cr == null || cr.aiMessage() == null || !cr.aiMessage().hasToolExecutionRequests() ? List.of() : cr.aiMessage().toolExecutionRequests(),
                 cr);
=======
    public record NullSafeResponse(
            String text, List<ToolExecutionRequest> toolRequests, @Nullable ChatResponse originalResponse) {
        public NullSafeResponse(@Nullable ChatResponse cr) {
            this(
                    cr == null || cr.aiMessage() == null || cr.aiMessage().text() == null
                            ? ""
                            : cr.aiMessage().text(),
                    cr == null || cr.aiMessage() == null || !cr.aiMessage().hasToolExecutionRequests()
                            ? List.of()
                            : cr.aiMessage().toolExecutionRequests(),
                    cr);
>>>>>>> 1f8a062f
        }

        public boolean isEmpty() {
            var emptyText = text == null || text.isEmpty();
            var emptyReasoning = reasoningContent == null || reasoningContent.isEmpty();
            return emptyText && toolRequests.isEmpty() && emptyReasoning;
        }

        public AiMessage aiMessage() {
            var messageText = text == null ? "" : text;
            return new AiMessage(messageText, reasoningContent, toolRequests);
        }
    }

    public void setOutput(IConsoleIO io) {
        // TODO this should be final but disentanglihg from ContextManager is difficult
        this.io = io;
    }

    public record RichTokenUsage(int inputTokens, int cachedInputTokens, int thinkingTokens, int outputTokens) {}

    /**
     * The result of a streaming cal. Exactly one of (chatResponse, error) is not null UNLESS if the LLM hangs up
     * abruptly after starting its response. In that case we'll forge a NullSafeResponse with the partial result and
     * also include the error that we got from the HTTP layer. In this case chatResponse and error will both be
     * non-null, but chatResponse.originalResponse will be null.
     *
     * <p>Generally, callers should use the helper methods isEmpty, isPartial, etc. instead of manually inspecting the
     * contents of chatResponse.
     */
    public record StreamingResult(@Nullable NullSafeResponse chatResponse, @Nullable Throwable error, int retries) {
        public StreamingResult(@Nullable NullSafeResponse partialResponse, @Nullable Throwable error) {
            this(partialResponse, error, 0);
        }

        public static StreamingResult fromResponse(@Nullable ChatResponse originalResponse, @Nullable Throwable error) {
            return new StreamingResult(new NullSafeResponse(originalResponse), error);
        }

        public StreamingResult {
            if (error == null) {
                // If there's no error, we must have a chatResponse.
                assert chatResponse != null;
            } else {
                // If there is an error, chatResponse may or may not be present.
                // If chatResponse IS present, its originalResponse MUST be null,
                // indicating it's a partial/synthetic response accompanying an error.
                assert chatResponse == null || chatResponse.originalResponse == null;
            }
        }

        public @Nullable RichTokenUsage tokenUsage() {
            if (originalResponse() == null) {
                return null;
            }
            var usage = (OpenAiTokenUsage) originalResponse().tokenUsage();
            if (usage == null) {
                logger.warn("Response is present but tokenUsage is null. Litellm bug?");
                return null;
            }

            // always present
            int inputTokens = usage.inputTokenCount();
            int cachedInputTokens = 0;
            int thinkingTokens = 0;
            int outputTokens = usage.outputTokenCount();

            // only present if litellm didn't fuck up the streaming-complete response
            var inputDetails = usage.inputTokensDetails();
            var outputDetails = usage.outputTokensDetails();
            if (inputDetails != null && inputDetails.cachedTokens() != null) {
                cachedInputTokens = inputDetails.cachedTokens();
            }
            if (outputDetails != null && outputDetails.reasoningTokens() != null) {
                thinkingTokens = outputDetails.reasoningTokens();
            }

            return new RichTokenUsage(inputTokens, cachedInputTokens, thinkingTokens, outputTokens);
        }

        public String text() {
            if (chatResponse == null) {
                return "";
            }
            var text = chatResponse.text();
            return text == null ? "" : text;
        }

        public boolean isEmpty() {
            return chatResponse == null || chatResponse.isEmpty();
        }

        public @Nullable ChatResponse originalResponse() {
            return chatResponse == null ? null : chatResponse.originalResponse;
        }

        public List<ToolExecutionRequest> toolRequests() {
            return chatResponse == null ? List.of() : chatResponse.toolRequests;
        }

        /** Package-private since unless you are test code you should almost always call aiMessage() instead */
        @VisibleForTesting
        AiMessage originalMessage() {
            return requireNonNull(requireNonNull(chatResponse).originalResponse).aiMessage();
        }

        public boolean isPartial() {
            if (error == null) {
                return castNonNull(originalResponse()).finishReason() == FinishReason.LENGTH;
            }
            return chatResponse != null;
        }

        /** @return the response text if a response is present; else throws */
        public AiMessage aiMessage() {
            requireNonNull(chatResponse);
            return chatResponse.aiMessage();
        }

        public String formatted() {
            if (error != null) {
                String contentToShow;
                // text() helper method returns chatResponse.text() or "" if chatResponse is null.
                if (!text().isEmpty()) {
                    contentToShow = "[Partial response text]\n" + text();
                } else {
                    contentToShow = "[No response content available]";
                }
                return """
                       [Error: %s]
                       %s
                       """
                        .stripIndent()
                        .formatted(formatThrowable(error), contentToShow);
            }
            // If no error, originalResponse is guaranteed to be non-null by the record's invariant.
            return castNonNull(originalResponse()).toString();
        }

        private String formatThrowable(Throwable th) {
            var baos = new ByteArrayOutputStream();
            try (var ps = new PrintStream(baos)) {
                th.printStackTrace(ps);
            }
            return baos.toString(StandardCharsets.UTF_8);
        }

        /**
         * Generates a short description of the result for logging purposes.
         *
         * @return A short description string.
         */
        public String getDescription() {
            if (error != null) {
                return requireNonNull(error.getMessage(), error.toString());
            }

            var cr = castNonNull(chatResponse);
            if (!cr.toolRequests().isEmpty()) {
                return cr.toolRequests().stream()
                        .map(ToolExecutionRequest::name)
                        .collect(Collectors.joining(", "));
            }
            var text = cr.text();
            if (text == null || text.isBlank()) {
                return "[empty response]";
            }

            return text;
        }

        public StreamingResult withRetryCount(int retries) {
            return new StreamingResult(chatResponse, error, retries);
        }
    }
}<|MERGE_RESOLUTION|>--- conflicted
+++ resolved
@@ -186,21 +186,12 @@
 
             @Override
             public void onReasoningResponse(String reasoningContent) {
-<<<<<<< HEAD
                 ifNotCancelled.accept(() -> {
                     accumulatedReasoningBuilder.append(reasoningContent);
                     if (echo) {
                         io.llmOutput(reasoningContent, ChatMessageType.AI);
                     }
                 });
-=======
-                //                ifNotCancelled.accept(() -> {
-                //                    accumulatedTextBuilder.append(reasoningContent);
-                //                    if (echo) {
-                //                        io.llmOutput(reasoningContent, ChatMessageType.AI);
-                //                    }
-                //                });
->>>>>>> 1f8a062f
             }
 
             @Override
@@ -275,16 +266,11 @@
             }
 
             // Construct a ChatResponse from accumulated partial text
-<<<<<<< HEAD
             var partialResponse = new NullSafeResponse(partialText, partialReasoning, List.of(), null);
-            logger.debug("LLM call resulted in error: {}. Partial text captured: {} chars", error.getMessage(), partialText.length());
-=======
-            var partialResponse = new NullSafeResponse(partialText, List.of(), null);
             logger.debug(
                     "LLM call resulted in error: {}. Partial text captured: {} chars",
                     error.getMessage(),
                     partialText.length());
->>>>>>> 1f8a062f
             return new StreamingResult(partialResponse, error);
         }
 
@@ -926,7 +912,8 @@
         }
 
         // Pass the original raw response alongside the parsed one
-        return new NullSafeResponse(aiMessageText, cResponse.reasoningContent(), toolExecutionRequests, result.originalResponse());
+        return new NullSafeResponse(
+                aiMessageText, cResponse.reasoningContent(), toolExecutionRequests, result.originalResponse());
     }
 
     private static String getInstructions(
@@ -1104,31 +1091,19 @@
         }
     }
 
-<<<<<<< HEAD
-
-    public record NullSafeResponse(@Nullable String text,
-                                   @Nullable String reasoningContent,
-                                   List<ToolExecutionRequest> toolRequests,
-                                   @Nullable ChatResponse originalResponse)
-    {
-        public NullSafeResponse(@Nullable ChatResponse cr) {
-            this(cr == null || cr.aiMessage() == null ? null : cr.aiMessage().text(),
-                 cr == null || cr.aiMessage() == null ? null : cr.aiMessage().reasoningContent(),
-                 cr == null || cr.aiMessage() == null || !cr.aiMessage().hasToolExecutionRequests() ? List.of() : cr.aiMessage().toolExecutionRequests(),
-                 cr);
-=======
     public record NullSafeResponse(
-            String text, List<ToolExecutionRequest> toolRequests, @Nullable ChatResponse originalResponse) {
+            @Nullable String text,
+            @Nullable String reasoningContent,
+            List<ToolExecutionRequest> toolRequests,
+            @Nullable ChatResponse originalResponse) {
         public NullSafeResponse(@Nullable ChatResponse cr) {
             this(
-                    cr == null || cr.aiMessage() == null || cr.aiMessage().text() == null
-                            ? ""
-                            : cr.aiMessage().text(),
+                    cr == null || cr.aiMessage() == null ? null : cr.aiMessage().text(),
+                    cr == null || cr.aiMessage() == null ? null : cr.aiMessage().reasoningContent(),
                     cr == null || cr.aiMessage() == null || !cr.aiMessage().hasToolExecutionRequests()
                             ? List.of()
                             : cr.aiMessage().toolExecutionRequests(),
                     cr);
->>>>>>> 1f8a062f
         }
 
         public boolean isEmpty() {
