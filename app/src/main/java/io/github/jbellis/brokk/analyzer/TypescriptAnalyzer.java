--- conflicted
+++ resolved
@@ -1,4 +1,6 @@
 package io.github.jbellis.brokk.analyzer;
+
+import static io.github.jbellis.brokk.analyzer.typescript.TypeScriptTreeSitterNodeTypes.*;
 
 import com.google.common.base.Splitter;
 import io.github.jbellis.brokk.IProject;
@@ -15,8 +17,6 @@
 import org.treesitter.TSNode;
 import org.treesitter.TreeSitterTypescript;
 
-import static io.github.jbellis.brokk.analyzer.typescript.TypeScriptTreeSitterNodeTypes.*;
-
 public final class TypescriptAnalyzer extends TreeSitterAnalyzer {
     private static final TSLanguage TS_LANGUAGE = new TreeSitterTypescript();
 
@@ -26,71 +26,45 @@
     private static final Pattern TYPE_ALIAS_LINE = Pattern.compile("(type |export type ).*=.*");
 
     // Fast lookups for type checks
-<<<<<<< HEAD
-    private static final Set<String> FUNCTION_NODE_TYPES = Set.of(
-        FUNCTION_DECLARATION, GENERATOR_FUNCTION_DECLARATION, FUNCTION_SIGNATURE
-    );
+    private static final Set<String> FUNCTION_NODE_TYPES =
+            Set.of(FUNCTION_DECLARATION, GENERATOR_FUNCTION_DECLARATION, FUNCTION_SIGNATURE);
 
     // Class keyword mapping for fast lookup
     private static final Map<String, String> CLASS_KEYWORDS = Map.of(
-        INTERFACE_DECLARATION, INTERFACE,
-        ENUM_DECLARATION, ENUM,
-        MODULE, NAMESPACE,
-        INTERNAL_MODULE, NAMESPACE,
-        AMBIENT_DECLARATION, NAMESPACE,
-        ABSTRACT_CLASS_DECLARATION, ABSTRACT_CLASS
-    );
-
-
-    private static final LanguageSyntaxProfile TS_SYNTAX_PROFILE = new LanguageSyntaxProfile(
-            // classLikeNodeTypes
-            Set.of(CLASS_DECLARATION, INTERFACE_DECLARATION, ENUM_DECLARATION, ABSTRACT_CLASS_DECLARATION, MODULE, INTERNAL_MODULE),
-            // functionLikeNodeTypes
-            Set.of(FUNCTION_DECLARATION, METHOD_DEFINITION, ARROW_FUNCTION, GENERATOR_FUNCTION_DECLARATION,
-                   FUNCTION_SIGNATURE, METHOD_SIGNATURE, ABSTRACT_METHOD_SIGNATURE), // function_signature for overloads, method_signature for interfaces, abstract_method_signature for abstract classes
-            // fieldLikeNodeTypes
-            Set.of(VARIABLE_DECLARATOR, PUBLIC_FIELD_DEFINITION, PROPERTY_SIGNATURE, ENUM_MEMBER, LEXICAL_DECLARATION, VARIABLE_DECLARATION), // type_alias_declaration will be ALIAS_LIKE
-=======
-    private static final Set<String> FUNCTION_NODE_TYPES =
-            Set.of("function_declaration", "generator_function_declaration", "function_signature");
-
-    // Class keyword mapping for fast lookup
-    private static final Map<String, String> CLASS_KEYWORDS = Map.of(
-            "interface_declaration", "interface",
-            "enum_declaration", "enum",
-            "module", "namespace",
-            "internal_module", "namespace",
-            "ambient_declaration", "namespace",
-            "abstract_class_declaration", "abstract class");
+            INTERFACE_DECLARATION, INTERFACE,
+            ENUM_DECLARATION, ENUM,
+            MODULE, NAMESPACE,
+            INTERNAL_MODULE, NAMESPACE,
+            AMBIENT_DECLARATION, NAMESPACE,
+            ABSTRACT_CLASS_DECLARATION, ABSTRACT_CLASS);
 
     private static final LanguageSyntaxProfile TS_SYNTAX_PROFILE = new LanguageSyntaxProfile(
             // classLikeNodeTypes
             Set.of(
-                    "class_declaration",
-                    "interface_declaration",
-                    "enum_declaration",
-                    "abstract_class_declaration",
-                    "module",
-                    "internal_module"),
+                    CLASS_DECLARATION,
+                    INTERFACE_DECLARATION,
+                    ENUM_DECLARATION,
+                    ABSTRACT_CLASS_DECLARATION,
+                    MODULE,
+                    INTERNAL_MODULE),
             // functionLikeNodeTypes
             Set.of(
-                    "function_declaration",
-                    "method_definition",
-                    "arrow_function",
-                    "generator_function_declaration",
-                    "function_signature",
-                    "method_signature",
-                    "abstract_method_signature"), // function_signature for overloads, method_signature for interfaces,
+                    FUNCTION_DECLARATION,
+                    METHOD_DEFINITION,
+                    ARROW_FUNCTION,
+                    GENERATOR_FUNCTION_DECLARATION,
+                    FUNCTION_SIGNATURE,
+                    METHOD_SIGNATURE,
+                    ABSTRACT_METHOD_SIGNATURE), // function_signature for overloads, method_signature for interfaces,
             // abstract_method_signature for abstract classes
             // fieldLikeNodeTypes
             Set.of(
-                    "variable_declarator",
-                    "public_field_definition",
-                    "property_signature",
-                    "enum_member",
-                    "lexical_declaration",
-                    "variable_declaration"), // type_alias_declaration will be ALIAS_LIKE
->>>>>>> 1f8a062f
+                    VARIABLE_DECLARATOR,
+                    PUBLIC_FIELD_DEFINITION,
+                    PROPERTY_SIGNATURE,
+                    ENUM_MEMBER,
+                    LEXICAL_DECLARATION,
+                    VARIABLE_DECLARATION), // type_alias_declaration will be ALIAS_LIKE
             // decoratorNodeTypes
             Set.of(DECORATOR),
             // identifierFieldName
@@ -311,11 +285,7 @@
         }
 
         // For construct signatures, we need a space before params
-<<<<<<< HEAD
         boolean needsSpaceBeforeParams = CONSTRUCT_SIGNATURE.equals(funcNode.getType());
-=======
-        boolean needsSpaceBeforeParams = "construct_signature".equals(funcNode.getType());
->>>>>>> 1f8a062f
 
         String signature = String.join(" ", parts);
         if (!paramsText.isEmpty()) {
