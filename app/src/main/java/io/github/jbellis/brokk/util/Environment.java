--- conflicted
+++ resolved
@@ -11,7 +11,6 @@
 import java.time.Duration;
 import java.util.Locale;
 import java.util.concurrent.CompletableFuture;
-import java.util.concurrent.ExecutionException;
 import java.util.concurrent.TimeUnit;
 import java.util.function.BiFunction;
 import java.util.function.Consumer;
@@ -24,24 +23,16 @@
     private static final Logger logger = LogManager.getLogger(Environment.class);
     public static final Environment instance = new Environment();
 
-    /**
-     * Default timeout for generic shell commands.
-     */
+    /** Default timeout for generic shell commands. */
     public static final Duration DEFAULT_TIMEOUT = Duration.ofMinutes(2);
 
-    /**
-     * Timeout for fast git commands (status, branch, etc.).
-     */
+    /** Timeout for fast git commands (status, branch, etc.). */
     public static final Duration GIT_TIMEOUT = Duration.ofSeconds(10);
 
-    /**
-     * Timeout for network-heavy git operations (fetch, clone, push, pull).
-     */
+    /** Timeout for network-heavy git operations (fetch, clone, push, pull). */
     public static final Duration GIT_NETWORK_TIMEOUT = Duration.ofMinutes(5);
 
-    /**
-     * Unlimited timeout constant (no timeout guard).
-     */
+    /** Unlimited timeout constant (no timeout guard). */
     public static final Duration UNLIMITED_TIMEOUT = Duration.ofNanos(Long.MAX_VALUE);
 
     @FunctionalInterface
@@ -51,7 +42,8 @@
 
     // Default factory creates the real runner. Tests can replace this.
     public static final BiFunction<String, Path, ShellCommandRunner> DEFAULT_SHELL_COMMAND_RUNNER_FACTORY =
-            (cmd, projectRoot) -> (outputConsumer, timeout) -> runShellCommandInternal(cmd, projectRoot, timeout, outputConsumer);
+            (cmd, projectRoot) ->
+                    (outputConsumer, timeout) -> runShellCommandInternal(cmd, projectRoot, timeout, outputConsumer);
 
     public static BiFunction<String, Path, ShellCommandRunner> shellCommandRunnerFactory =
             DEFAULT_SHELL_COMMAND_RUNNER_FACTORY;
@@ -61,20 +53,13 @@
 
     private Environment() {}
 
-
-
     /**
-<<<<<<< HEAD
      * Runs a shell command with a caller-specified timeout.
      *
      * @param timeout timeout duration; {@code Duration.ZERO} or negative disables the guard
      */
-    public String runShellCommand(String command,
-                                  Path root,
-                                  Consumer<String> outputConsumer,
-                                  Duration timeout)
-            throws SubprocessException, InterruptedException
-    {
+    public String runShellCommand(String command, Path root, Consumer<String> outputConsumer, Duration timeout)
+            throws SubprocessException, InterruptedException {
         return shellCommandRunnerFactory.apply(command, root).run(outputConsumer, timeout);
     }
 
@@ -83,47 +68,14 @@
      *
      * @param timeout timeout duration; {@code Duration.ZERO} or negative disables the guard
      */
-    public String runShellCommand(String command,
-                                  Path root,
-                                  boolean sandbox,
-                                  Consumer<String> outputConsumer,
-                                  Duration timeout)
-            throws SubprocessException, InterruptedException
-    {
+    public String runShellCommand(
+            String command, Path root, boolean sandbox, Consumer<String> outputConsumer, Duration timeout)
+            throws SubprocessException, InterruptedException {
         return runShellCommandInternal(command, root, sandbox, timeout, outputConsumer);
-=======
-     * Runs a shell command using the appropriate shell for the current OS, returning combined stdout and stderr. The
-     * command is executed in the directory specified by {@code root}. Output lines are passed to the consumer as they
-     * are generated.
-     *
-     * @param command The command to execute.
-     * @param root The working directory for the command.
-     * @param outputConsumer A consumer that accepts output lines (from stdout or stderr) as they are produced.
-     * @throws SubprocessException if the command fails to start, times out, or returns a non-zero exit code.
-     * @throws InterruptedException if the thread is interrupted.
-     */
-    public String runShellCommand(String command, Path root, Consumer<String> outputConsumer)
-            throws SubprocessException, InterruptedException {
-        return shellCommandRunnerFactory.apply(command, root).run(outputConsumer);
-    }
-
-    /**
-     * Runs a shell command with optional sandbox. When {@code sandbox} is {@code false} this is identical to
-     * {@link #runShellCommand(String, Path, Consumer)}.
-     */
-    public String runShellCommand(String command, Path root, boolean sandbox, Consumer<String> outputConsumer)
-            throws SubprocessException, InterruptedException {
-        if (!sandbox) {
-            return runShellCommand(command, root, outputConsumer);
-        }
-        return runShellCommandInternal(command, root, true, outputConsumer);
->>>>>>> 1f8a062f
-    }
-
-    private static String runShellCommandInternal(String command,
-                                                  Path root,
-                                                  Duration timeout,
-                                                  Consumer<String> outputConsumer)
+    }
+
+    private static String runShellCommandInternal(
+            String command, Path root, Duration timeout, Consumer<String> outputConsumer)
             throws SubprocessException, InterruptedException {
         logger.debug("Running internal `{}` in `{}`", command, root);
         String shell = isWindows() ? "cmd.exe" : "/bin/sh";
@@ -164,12 +116,7 @@
                 String stderr = stderrFuture.join();
                 combinedOutput = formatOutput(stdout, stderr);
                 throw new TimeoutException(
-<<<<<<< HEAD
-                        "process '%s' did not complete within %s".formatted(command, timeout),
-                        combinedOutput);
-=======
-                        "process '%s' did not complete within 120 seconds".formatted(command), combinedOutput);
->>>>>>> 1f8a062f
+                        "process '%s' did not complete within %s".formatted(command, timeout), combinedOutput);
             }
         } catch (InterruptedException ie) {
             process.destroyForcibly();
@@ -192,23 +139,10 @@
         return combinedOutput;
     }
 
-<<<<<<< HEAD
-    /**
-     * Internal helper that supports running the command in a sandbox when requested.
-     */
-    private static String runShellCommandInternal(String command,
-                                                  Path root,
-                                                  boolean sandbox,
-                                                  Duration timeout,
-                                                  Consumer<String> outputConsumer)
-            throws SubprocessException, InterruptedException
-    {
-=======
     /** Internal helper that supports running the command in a sandbox when requested. */
     private static String runShellCommandInternal(
-            String command, Path root, boolean sandbox, Consumer<String> outputConsumer)
+            String command, Path root, boolean sandbox, Duration timeout, Consumer<String> outputConsumer)
             throws SubprocessException, InterruptedException {
->>>>>>> 1f8a062f
         logger.debug("Running internal `{}` in `{}` (sandbox={})", command, root, sandbox);
 
         String[] shellCommand;
@@ -290,12 +224,7 @@
                 String stderr = stderrFuture.join();
                 combinedOutput = formatOutput(stdout, stderr);
                 throw new TimeoutException(
-<<<<<<< HEAD
-                        "process '%s' did not complete within %s".formatted(command, timeout),
-                        combinedOutput);
-=======
-                        "process '%s' did not complete within 120 seconds".formatted(command), combinedOutput);
->>>>>>> 1f8a062f
+                        "process '%s' did not complete within %s".formatted(command, timeout), combinedOutput);
             }
         } catch (InterruptedException ie) {
             process.destroyForcibly();
@@ -335,17 +264,12 @@
         return String.join("\n", lines);
     }
 
-    /**
-     * Record to hold stdout and stderr output from stream collection.
-     */
+    /** Record to hold stdout and stderr output from stream collection. */
     private record StreamOutput(String stdout, String stderr) {}
 
-    /**
-     * Collect stdout and stderr from futures with a timeout to avoid indefinite blocking.
-     */
-    private static StreamOutput collectStreamOutputs(CompletableFuture<String> stdoutFuture,
-                                                    CompletableFuture<String> stderrFuture,
-                                                    String command) {
+    /** Collect stdout and stderr from futures with a timeout to avoid indefinite blocking. */
+    private static StreamOutput collectStreamOutputs(
+            CompletableFuture<String> stdoutFuture, CompletableFuture<String> stderrFuture, String command) {
         String stdout;
         String stderr;
         try {
@@ -640,6 +564,4 @@
                     JOptionPane.ERROR_MESSAGE);
         }
     }
-
-
 }